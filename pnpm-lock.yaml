lockfileVersion: '9.0'

settings:
  autoInstallPeers: true
  excludeLinksFromLockfile: false

importers:

  .:
    dependencies:
      '@modelcontextprotocol/sdk':
        specifier: ^1.24.3
        version: 1.24.3(zod@4.1.13)
      ajv:
        specifier: ^8.17.1
        version: 8.17.1
      ajv-formats:
        specifier: ^3.0.1
        version: 3.0.1(ajv@8.17.1)
      axios:
        specifier: ^1.12.2
        version: 1.13.2(debug@4.4.3)
      body-parser:
        specifier: ^2.2.0
        version: 2.2.1
      boxen:
        specifier: ^8.0.1
        version: 8.0.1
      chalk:
        specifier: ^5.6.0
        version: 5.6.2
      cors:
        specifier: ^2.8.5
        version: 2.8.5
      express:
        specifier: ^5.1.0
        version: 5.2.1
      express-rate-limit:
        specifier: ^8.2.1
        version: 8.2.1(express@5.2.1)
      handlebars:
        specifier: ^4.7.8
        version: 4.7.8
      https-proxy-agent:
        specifier: ^7.0.6
        version: 7.0.6
      json5:
        specifier: ^2.2.3
        version: 2.2.3
      prompts:
        specifier: ^2.4.2
        version: 2.4.2
      semver:
        specifier: ^7.7.3
        version: 7.7.3
      source-map-support:
        specifier: ^0.5.21
        version: 0.5.21
      tiktoken:
        specifier: ^1.0.22
        version: 1.0.22
      uuid:
        specifier: ^13.0.0
        version: 13.0.0
      winston:
        specifier: ^3.17.0
        version: 3.19.0
      winston-transport:
        specifier: ^4.9.0
        version: 4.9.0
      yargs:
        specifier: ^18.0.0
        version: 18.0.0
      yargs-parser:
        specifier: ^22.0.0
        version: 22.0.0
      zod:
        specifier: ^4.1.8
        version: 4.1.13
    devDependencies:
      '@braintree/sanitize-url':
        specifier: ^7.1.1
        version: 7.1.1
      '@eslint/js':
        specifier: ^9.22.0
        version: 9.39.1
      '@testing-library/jest-dom':
        specifier: ^6.6.3
        version: 6.9.1
      '@trivago/prettier-plugin-sort-imports':
        specifier: ^5.2.2
        version: 5.2.2(@vue/compiler-sfc@3.5.22)(prettier@3.6.2)
      '@types/archiver':
        specifier: ^7.0.0
        version: 7.0.0
      '@types/body-parser':
        specifier: ^1.19.5
        version: 1.19.6
      '@types/cors':
        specifier: ^2.8.19
        version: 2.8.19
      '@types/express':
        specifier: ^5.0.0
        version: 5.0.6
      '@types/node':
        specifier: ^24.0.0
        version: 24.7.0
      '@types/prompts':
        specifier: ^2.4.9
        version: 2.4.9
      '@types/semver':
        specifier: ^7.7.1
        version: 7.7.1
      '@types/supertest':
        specifier: ^6.0.3
        version: 6.0.3
      '@types/yargs':
        specifier: ^17.0.33
        version: 17.0.35
      '@typescript-eslint/eslint-plugin':
        specifier: ^8.27.0
        version: 8.43.0(@typescript-eslint/parser@8.47.0(eslint@9.39.1(jiti@2.6.1))(typescript@5.8.3))(eslint@9.39.1(jiti@2.6.1))(typescript@5.8.3)
      '@typescript-eslint/parser':
        specifier: ^8.27.0
        version: 8.47.0(eslint@9.39.1(jiti@2.6.1))(typescript@5.8.3)
      '@vitest/coverage-v8':
        specifier: ^1.4.0
        version: 1.6.1(vitest@1.6.1(@types/node@24.7.0))
      archiver:
        specifier: ^7.0.1
        version: 7.0.1
      concurrently:
        specifier: ^9.2.1
        version: 9.2.1
      cytoscape:
        specifier: ^3.32.1
        version: 3.33.1
      cytoscape-cose-bilkent:
        specifier: ^4.1.0
        version: 4.1.0(cytoscape@3.33.1)
      dayjs:
        specifier: ^1.11.13
        version: 1.11.19
      debug:
        specifier: ^4.4.1
        version: 4.4.3(supports-color@5.5.0)
      esbuild:
        specifier: ^0.27.0
        version: 0.27.0
      eslint:
        specifier: ^9.22.0
        version: 9.39.1(jiti@2.6.1)
      eslint-config-prettier:
        specifier: ^10.1.1
        version: 10.1.8(eslint@9.39.1(jiti@2.6.1))
      eslint-plugin-prettier:
        specifier: ^5.2.3
        version: 5.5.4(eslint-config-prettier@10.1.8(eslint@9.39.1(jiti@2.6.1)))(eslint@9.39.1(jiti@2.6.1))(prettier@3.6.2)
      globals:
        specifier: ^16.0.0
        version: 16.5.0
      husky:
        specifier: ^9.1.7
        version: 9.1.7
      jiti:
        specifier: ^2.4.2
        version: 2.6.1
      lint-staged:
        specifier: ^16.1.2
        version: 16.1.5
      mermaid:
        specifier: ^11.9.0
        version: 11.12.2
      nodemon:
        specifier: ^3.1.10
        version: 3.1.11
      postject:
        specifier: ^1.0.0-alpha.6
        version: 1.0.0-alpha.6
      prettier:
        specifier: ^3.5.3
        version: 3.6.2
      supertest:
        specifier: ^7.1.4
        version: 7.1.4
      ts-node:
        specifier: ^10.9.2
        version: 10.9.2(@types/node@24.7.0)(typescript@5.8.3)
      tsc-alias:
        specifier: ^1.8.16
        version: 1.8.16
      tsc-watch:
        specifier: ^7.1.1
        version: 7.2.0(typescript@5.8.3)
      typescript:
        specifier: ^5.3.3
        version: 5.8.3
      vite-tsconfig-paths:
        specifier: ^5.1.4
        version: 5.1.4(typescript@5.8.3)(vite@5.4.21(@types/node@24.7.0))
      vitepress:
        specifier: ^1.6.3
        version: 1.6.4(@algolia/client-search@5.41.0)(@types/node@24.7.0)(axios@1.13.2(debug@4.4.3))(postcss@8.5.6)(search-insights@2.17.3)(typescript@5.8.3)
      vitepress-plugin-mermaid:
        specifier: ^2.0.17
        version: 2.0.17(mermaid@11.12.2)(vitepress@1.6.4(@algolia/client-search@5.41.0)(@types/node@24.7.0)(axios@1.13.2(debug@4.4.3))(postcss@8.5.6)(search-insights@2.17.3)(typescript@5.8.3))
      vitest:
        specifier: ^1.4.0
        version: 1.6.1(@types/node@24.7.0)

packages:

  '@adobe/css-tools@4.4.4':
    resolution: {integrity: sha512-Elp+iwUx5rN5+Y8xLt5/GRoG20WGoDCQ/1Fb+1LiGtvwbDavuSk0jhD/eZdckHAuzcDzccnkv+rEjyWfRx18gg==}

  '@algolia/abtesting@1.7.0':
    resolution: {integrity: sha512-hOEItTFOvNLI6QX6TSGu7VE4XcUcdoKZT8NwDY+5mWwu87rGhkjlY7uesKTInlg6Sh8cyRkDBYRumxbkoBbBhA==}
    engines: {node: '>= 14.0.0'}

  '@algolia/autocomplete-core@1.17.7':
    resolution: {integrity: sha512-BjiPOW6ks90UKl7TwMv7oNQMnzU+t/wk9mgIDi6b1tXpUek7MW0lbNOUHpvam9pe3lVCf4xPFT+lK7s+e+fs7Q==}

  '@algolia/autocomplete-plugin-algolia-insights@1.17.7':
    resolution: {integrity: sha512-Jca5Ude6yUOuyzjnz57og7Et3aXjbwCSDf/8onLHSQgw1qW3ALl9mrMWaXb5FmPVkV3EtkD2F/+NkT6VHyPu9A==}
    peerDependencies:
      search-insights: '>= 1 < 3'

  '@algolia/autocomplete-preset-algolia@1.17.7':
    resolution: {integrity: sha512-ggOQ950+nwbWROq2MOCIL71RE0DdQZsceqrg32UqnhDz8FlO9rL8ONHNsI2R1MH0tkgVIDKI/D0sMiUchsFdWA==}
    peerDependencies:
      '@algolia/client-search': '>= 4.9.1 < 6'
      algoliasearch: '>= 4.9.1 < 6'

  '@algolia/autocomplete-shared@1.17.7':
    resolution: {integrity: sha512-o/1Vurr42U/qskRSuhBH+VKxMvkkUVTLU6WZQr+L5lGZZLYWyhdzWjW0iGXY7EkwRTjBqvN2EsR81yCTGV/kmg==}
    peerDependencies:
      '@algolia/client-search': '>= 4.9.1 < 6'
      algoliasearch: '>= 4.9.1 < 6'

  '@algolia/client-abtesting@5.41.0':
    resolution: {integrity: sha512-iRuvbEyuHCAhIMkyzG3tfINLxTS7mSKo7q8mQF+FbQpWenlAlrXnfZTN19LRwnVjx0UtAdZq96ThMWGS6cQ61A==}
    engines: {node: '>= 14.0.0'}

  '@algolia/client-analytics@5.41.0':
    resolution: {integrity: sha512-OIPVbGfx/AO8l1V70xYTPSeTt/GCXPEl6vQICLAXLCk9WOUbcLGcy6t8qv0rO7Z7/M/h9afY6Af8JcnI+FBFdQ==}
    engines: {node: '>= 14.0.0'}

  '@algolia/client-common@5.41.0':
    resolution: {integrity: sha512-8Mc9niJvfuO8dudWN5vSUlYkz7U3M3X3m1crDLc9N7FZrIVoNGOUETPk3TTHviJIh9y6eKZKbq1hPGoGY9fqPA==}
    engines: {node: '>= 14.0.0'}

  '@algolia/client-insights@5.41.0':
    resolution: {integrity: sha512-vXzvCGZS6Ixxn+WyzGUVDeR3HO/QO5POeeWy1kjNJbEf6f+tZSI+OiIU9Ha+T3ntV8oXFyBEuweygw4OLmgfiQ==}
    engines: {node: '>= 14.0.0'}

  '@algolia/client-personalization@5.41.0':
    resolution: {integrity: sha512-tkymXhmlcc7w/HEvLRiHcpHxLFcUB+0PnE9FcG6hfFZ1ZXiWabH+sX+uukCVnluyhfysU9HRU2kUmUWfucx1Dg==}
    engines: {node: '>= 14.0.0'}

  '@algolia/client-query-suggestions@5.41.0':
    resolution: {integrity: sha512-vyXDoz3kEZnosNeVQQwf0PbBt5IZJoHkozKRIsYfEVm+ylwSDFCW08qy2YIVSHdKy69/rWN6Ue/6W29GgVlmKQ==}
    engines: {node: '>= 14.0.0'}

  '@algolia/client-search@5.41.0':
    resolution: {integrity: sha512-G9I2atg1ShtFp0t7zwleP6aPS4DcZvsV4uoQOripp16aR6VJzbEnKFPLW4OFXzX7avgZSpYeBAS+Zx4FOgmpPw==}
    engines: {node: '>= 14.0.0'}

  '@algolia/ingestion@1.41.0':
    resolution: {integrity: sha512-sxU/ggHbZtmrYzTkueTXXNyifn+ozsLP+Wi9S2hOBVhNWPZ8uRiDTDcFyL7cpCs1q72HxPuhzTP5vn4sUl74cQ==}
    engines: {node: '>= 14.0.0'}

  '@algolia/monitoring@1.41.0':
    resolution: {integrity: sha512-UQ86R6ixraHUpd0hn4vjgTHbViNO8+wA979gJmSIsRI3yli2v89QSFF/9pPcADR6PbtSio/99PmSNxhZy+CR3Q==}
    engines: {node: '>= 14.0.0'}

  '@algolia/recommend@5.41.0':
    resolution: {integrity: sha512-DxP9P8jJ8whJOnvmyA5mf1wv14jPuI0L25itGfOHSU6d4ZAjduVfPjTS3ROuUN5CJoTdlidYZE+DtfWHxJwyzQ==}
    engines: {node: '>= 14.0.0'}

  '@algolia/requester-browser-xhr@5.41.0':
    resolution: {integrity: sha512-C21J+LYkE48fDwtLX7YXZd2Fn7Fe0/DOEtvohSfr/ODP8dGDhy9faaYeWB0n1AvmZltugjkjAXT7xk0CYNIXsQ==}
    engines: {node: '>= 14.0.0'}

  '@algolia/requester-fetch@5.41.0':
    resolution: {integrity: sha512-FhJy/+QJhMx1Hajf2LL8og4J7SqOAHiAuUXq27cct4QnPhSIuIGROzeRpfDNH5BUbq22UlMuGd44SeD4HRAqvA==}
    engines: {node: '>= 14.0.0'}

  '@algolia/requester-node-http@5.41.0':
    resolution: {integrity: sha512-tYv3rGbhBS0eZ5D8oCgV88iuWILROiemk+tQ3YsAKZv2J4kKUNvKkrX/If/SreRy4MGP2uJzMlyKcfSfO2mrsQ==}
    engines: {node: '>= 14.0.0'}

  '@ampproject/remapping@2.3.0':
    resolution: {integrity: sha512-30iZtAPgz+LTIYoeivqYo853f02jBYSd5uGnGpkFV0M3xOt9aN73erkgYAmZU43x4VfqcnLxW9Kpg3R5LC4YYw==}
    engines: {node: '>=6.0.0'}

  '@antfu/install-pkg@1.1.0':
    resolution: {integrity: sha512-MGQsmw10ZyI+EJo45CdSER4zEb+p31LpDAFp2Z3gkSd1yqVZGi0Ebx++YTEMonJy4oChEMLsxZ64j8FH6sSqtQ==}

  '@babel/code-frame@7.27.1':
    resolution: {integrity: sha512-cjQ7ZlQ0Mv3b47hABuTevyTuYN4i+loJKGeV9flcCgIK37cCXRh+L1bd3iBHlynerhQ7BhCkn2BPbQUL+rGqFg==}
    engines: {node: '>=6.9.0'}

  '@babel/generator@7.28.3':
    resolution: {integrity: sha512-3lSpxGgvnmZznmBkCRnVREPUFJv2wrv9iAoFDvADJc0ypmdOxdUtcLeBgBJ6zE0PMeTKnxeQzyk0xTBq4Ep7zw==}
    engines: {node: '>=6.9.0'}

  '@babel/helper-globals@7.28.0':
    resolution: {integrity: sha512-+W6cISkXFa1jXsDEdYA8HeevQT/FULhxzR99pxphltZcVaugps53THCeiWA8SguxxpSp3gKPiuYfSWopkLQ4hw==}
    engines: {node: '>=6.9.0'}

  '@babel/helper-string-parser@7.27.1':
    resolution: {integrity: sha512-qMlSxKbpRlAridDExk92nSobyDdpPijUq2DW6oDnUqd0iOGxmQjyqhMIihI9+zv4LPyZdRje2cavWPbCbWm3eA==}
    engines: {node: '>=6.9.0'}

  '@babel/helper-validator-identifier@7.27.1':
    resolution: {integrity: sha512-D2hP9eA+Sqx1kBZgzxZh0y1trbuU+JoDkiEwqhQ36nodYqJwyEIhPSdMNd7lOm/4io72luTPWH20Yda0xOuUow==}
    engines: {node: '>=6.9.0'}

  '@babel/parser@7.28.0':
    resolution: {integrity: sha512-jVZGvOxOuNSsuQuLRTh13nU0AogFlw32w/MT+LV6D3sP5WdbW61E77RnkbaO2dUvmPAYrBDJXGn5gGS6tH4j8g==}
    engines: {node: '>=6.0.0'}
    hasBin: true

  '@babel/parser@7.28.4':
    resolution: {integrity: sha512-yZbBqeM6TkpP9du/I2pUZnJsRMGGvOuIrhjzC1AwHwW+6he4mni6Bp/m8ijn0iOuZuPI2BfkCoSRunpyjnrQKg==}
    engines: {node: '>=6.0.0'}
    hasBin: true

  '@babel/template@7.27.2':
    resolution: {integrity: sha512-LPDZ85aEJyYSd18/DkjNh4/y1ntkE5KwUHWTiqgRxruuZL2F1yuHligVHLvcHY2vMHXttKFpJn6LwfI7cw7ODw==}
    engines: {node: '>=6.9.0'}

  '@babel/traverse@7.28.4':
    resolution: {integrity: sha512-YEzuboP2qvQavAcjgQNVgsvHIDv6ZpwXvcvjmyySP2DIMuByS/6ioU5G9pYrWHM6T2YDfc7xga9iNzYOs12CFQ==}
    engines: {node: '>=6.9.0'}

  '@babel/types@7.28.2':
    resolution: {integrity: sha512-ruv7Ae4J5dUYULmeXw1gmb7rYRz57OWCPM57pHojnLq/3Z1CK2lNSLTCVjxVk1F/TZHwOZZrOWi0ur95BbLxNQ==}
    engines: {node: '>=6.9.0'}

  '@babel/types@7.28.4':
    resolution: {integrity: sha512-bkFqkLhh3pMBUQQkpVgWDWq/lqzc2678eUyDlTBhRqhCHFguYYGM0Efga7tYk4TogG/3x0EEl66/OQ+WGbWB/Q==}
    engines: {node: '>=6.9.0'}

  '@bcoe/v8-coverage@0.2.3':
    resolution: {integrity: sha512-0hYQ8SB4Db5zvZB4axdMHGwEaQjkZzFjQiN9LVYvIFB2nSUHW9tYpxWriPrWDASIxiaXax83REcLxuSdnGPZtw==}

  '@braintree/sanitize-url@6.0.4':
    resolution: {integrity: sha512-s3jaWicZd0pkP0jf5ysyHUI/RE7MHos6qlToFcGWXVp+ykHOy77OUMrfbgJ9it2C5bow7OIQwYYaHjk9XlBQ2A==}

  '@braintree/sanitize-url@7.1.1':
    resolution: {integrity: sha512-i1L7noDNxtFyL5DmZafWy1wRVhGehQmzZaz1HiN5e7iylJMSZR7ekOV7NsIqa5qBldlLrsKv4HbgFUVlQrz8Mw==}

  '@chevrotain/cst-dts-gen@11.0.3':
    resolution: {integrity: sha512-BvIKpRLeS/8UbfxXxgC33xOumsacaeCKAjAeLyOn7Pcp95HiRbrpl14S+9vaZLolnbssPIUuiUd8IvgkRyt6NQ==}

  '@chevrotain/gast@11.0.3':
    resolution: {integrity: sha512-+qNfcoNk70PyS/uxmj3li5NiECO+2YKZZQMbmjTqRI3Qchu8Hig/Q9vgkHpI3alNjr7M+a2St5pw5w5F6NL5/Q==}

  '@chevrotain/regexp-to-ast@11.0.3':
    resolution: {integrity: sha512-1fMHaBZxLFvWI067AVbGJav1eRY7N8DDvYCTwGBiE/ytKBgP8azTdgyrKyWZ9Mfh09eHWb5PgTSO8wi7U824RA==}

  '@chevrotain/types@11.0.3':
    resolution: {integrity: sha512-gsiM3G8b58kZC2HaWR50gu6Y1440cHiJ+i3JUvcp/35JchYejb2+5MVeJK0iKThYpAa/P2PYFV4hoi44HD+aHQ==}

  '@chevrotain/utils@11.0.3':
    resolution: {integrity: sha512-YslZMgtJUyuMbZ+aKvfF3x1f5liK4mWNxghFRv7jqRR9C3R3fAOGTTKvxXDa2Y1s9zSbcpuO0cAxDYsc9SrXoQ==}

  '@colors/colors@1.6.0':
    resolution: {integrity: sha512-Ir+AOibqzrIsL6ajt3Rz3LskB7OiMVHqltZmspbW/TJuTVuyOMirVqAkjfY6JISiLHgyNqicAC8AyHHGzNd/dA==}
    engines: {node: '>=0.1.90'}

  '@cspotcode/source-map-support@0.8.1':
    resolution: {integrity: sha512-IchNf6dN4tHoMFIn/7OE8LWZ19Y6q/67Bmf6vnGREv8RSbBVb9LPJxEcnwrcwX6ixSvaiGoomAUvu4YSxXrVgw==}
    engines: {node: '>=12'}

  '@dabh/diagnostics@2.0.8':
    resolution: {integrity: sha512-R4MSXTVnuMzGD7bzHdW2ZhhdPC/igELENcq5IjEverBvq5hn1SXCWcsi6eSsdWP0/Ur+SItRRjAktmdoX/8R/Q==}

  '@docsearch/css@3.8.2':
    resolution: {integrity: sha512-y05ayQFyUmCXze79+56v/4HpycYF3uFqB78pLPrSV5ZKAlDuIAAJNhaRi8tTdRNXh05yxX/TyNnzD6LwSM89vQ==}

  '@docsearch/js@3.8.2':
    resolution: {integrity: sha512-Q5wY66qHn0SwA7Taa0aDbHiJvaFJLOJyHmooQ7y8hlwwQLQ/5WwCcoX0g7ii04Qi2DJlHsd0XXzJ8Ypw9+9YmQ==}

  '@docsearch/react@3.8.2':
    resolution: {integrity: sha512-xCRrJQlTt8N9GU0DG4ptwHRkfnSnD/YpdeaXe02iKfqs97TkZJv60yE+1eq/tjPcVnTW8dP5qLP7itifFVV5eg==}
    peerDependencies:
      '@types/react': '>= 16.8.0 < 19.0.0'
      react: '>= 16.8.0 < 19.0.0'
      react-dom: '>= 16.8.0 < 19.0.0'
      search-insights: '>= 1 < 3'
    peerDependenciesMeta:
      '@types/react':
        optional: true
      react:
        optional: true
      react-dom:
        optional: true
      search-insights:
        optional: true

  '@esbuild/aix-ppc64@0.21.5':
    resolution: {integrity: sha512-1SDgH6ZSPTlggy1yI6+Dbkiz8xzpHJEVAlF/AM1tHPLsf5STom9rwtjE4hKAF20FfXXNTFqEYXyJNWh1GiZedQ==}
    engines: {node: '>=12'}
    cpu: [ppc64]
    os: [aix]

  '@esbuild/aix-ppc64@0.27.0':
    resolution: {integrity: sha512-KuZrd2hRjz01y5JK9mEBSD3Vj3mbCvemhT466rSuJYeE/hjuBrHfjjcjMdTm/sz7au+++sdbJZJmuBwQLuw68A==}
    engines: {node: '>=18'}
    cpu: [ppc64]
    os: [aix]

  '@esbuild/android-arm64@0.21.5':
    resolution: {integrity: sha512-c0uX9VAUBQ7dTDCjq+wdyGLowMdtR/GoC2U5IYk/7D1H1JYC0qseD7+11iMP2mRLN9RcCMRcjC4YMclCzGwS/A==}
    engines: {node: '>=12'}
    cpu: [arm64]
    os: [android]

  '@esbuild/android-arm64@0.27.0':
    resolution: {integrity: sha512-CC3vt4+1xZrs97/PKDkl0yN7w8edvU2vZvAFGD16n9F0Cvniy5qvzRXjfO1l94efczkkQE6g1x0i73Qf5uthOQ==}
    engines: {node: '>=18'}
    cpu: [arm64]
    os: [android]

  '@esbuild/android-arm@0.21.5':
    resolution: {integrity: sha512-vCPvzSjpPHEi1siZdlvAlsPxXl7WbOVUBBAowWug4rJHb68Ox8KualB+1ocNvT5fjv6wpkX6o/iEpbDrf68zcg==}
    engines: {node: '>=12'}
    cpu: [arm]
    os: [android]

  '@esbuild/android-arm@0.27.0':
    resolution: {integrity: sha512-j67aezrPNYWJEOHUNLPj9maeJte7uSMM6gMoxfPC9hOg8N02JuQi/T7ewumf4tNvJadFkvLZMlAq73b9uwdMyQ==}
    engines: {node: '>=18'}
    cpu: [arm]
    os: [android]

  '@esbuild/android-x64@0.21.5':
    resolution: {integrity: sha512-D7aPRUUNHRBwHxzxRvp856rjUHRFW1SdQATKXH2hqA0kAZb1hKmi02OpYRacl0TxIGz/ZmXWlbZgjwWYaCakTA==}
    engines: {node: '>=12'}
    cpu: [x64]
    os: [android]

  '@esbuild/android-x64@0.27.0':
    resolution: {integrity: sha512-wurMkF1nmQajBO1+0CJmcN17U4BP6GqNSROP8t0X/Jiw2ltYGLHpEksp9MpoBqkrFR3kv2/te6Sha26k3+yZ9Q==}
    engines: {node: '>=18'}
    cpu: [x64]
    os: [android]

  '@esbuild/darwin-arm64@0.21.5':
    resolution: {integrity: sha512-DwqXqZyuk5AiWWf3UfLiRDJ5EDd49zg6O9wclZ7kUMv2WRFr4HKjXp/5t8JZ11QbQfUS6/cRCKGwYhtNAY88kQ==}
    engines: {node: '>=12'}
    cpu: [arm64]
    os: [darwin]

  '@esbuild/darwin-arm64@0.27.0':
    resolution: {integrity: sha512-uJOQKYCcHhg07DL7i8MzjvS2LaP7W7Pn/7uA0B5S1EnqAirJtbyw4yC5jQ5qcFjHK9l6o/MX9QisBg12kNkdHg==}
    engines: {node: '>=18'}
    cpu: [arm64]
    os: [darwin]

  '@esbuild/darwin-x64@0.21.5':
    resolution: {integrity: sha512-se/JjF8NlmKVG4kNIuyWMV/22ZaerB+qaSi5MdrXtd6R08kvs2qCN4C09miupktDitvh8jRFflwGFBQcxZRjbw==}
    engines: {node: '>=12'}
    cpu: [x64]
    os: [darwin]

  '@esbuild/darwin-x64@0.27.0':
    resolution: {integrity: sha512-8mG6arH3yB/4ZXiEnXof5MK72dE6zM9cDvUcPtxhUZsDjESl9JipZYW60C3JGreKCEP+p8P/72r69m4AZGJd5g==}
    engines: {node: '>=18'}
    cpu: [x64]
    os: [darwin]

  '@esbuild/freebsd-arm64@0.21.5':
    resolution: {integrity: sha512-5JcRxxRDUJLX8JXp/wcBCy3pENnCgBR9bN6JsY4OmhfUtIHe3ZW0mawA7+RDAcMLrMIZaf03NlQiX9DGyB8h4g==}
    engines: {node: '>=12'}
    cpu: [arm64]
    os: [freebsd]

  '@esbuild/freebsd-arm64@0.27.0':
    resolution: {integrity: sha512-9FHtyO988CwNMMOE3YIeci+UV+x5Zy8fI2qHNpsEtSF83YPBmE8UWmfYAQg6Ux7Gsmd4FejZqnEUZCMGaNQHQw==}
    engines: {node: '>=18'}
    cpu: [arm64]
    os: [freebsd]

  '@esbuild/freebsd-x64@0.21.5':
    resolution: {integrity: sha512-J95kNBj1zkbMXtHVH29bBriQygMXqoVQOQYA+ISs0/2l3T9/kj42ow2mpqerRBxDJnmkUDCaQT/dfNXWX/ZZCQ==}
    engines: {node: '>=12'}
    cpu: [x64]
    os: [freebsd]

  '@esbuild/freebsd-x64@0.27.0':
    resolution: {integrity: sha512-zCMeMXI4HS/tXvJz8vWGexpZj2YVtRAihHLk1imZj4efx1BQzN76YFeKqlDr3bUWI26wHwLWPd3rwh6pe4EV7g==}
    engines: {node: '>=18'}
    cpu: [x64]
    os: [freebsd]

  '@esbuild/linux-arm64@0.21.5':
    resolution: {integrity: sha512-ibKvmyYzKsBeX8d8I7MH/TMfWDXBF3db4qM6sy+7re0YXya+K1cem3on9XgdT2EQGMu4hQyZhan7TeQ8XkGp4Q==}
    engines: {node: '>=12'}
    cpu: [arm64]
    os: [linux]

  '@esbuild/linux-arm64@0.27.0':
    resolution: {integrity: sha512-AS18v0V+vZiLJyi/4LphvBE+OIX682Pu7ZYNsdUHyUKSoRwdnOsMf6FDekwoAFKej14WAkOef3zAORJgAtXnlQ==}
    engines: {node: '>=18'}
    cpu: [arm64]
    os: [linux]

  '@esbuild/linux-arm@0.21.5':
    resolution: {integrity: sha512-bPb5AHZtbeNGjCKVZ9UGqGwo8EUu4cLq68E95A53KlxAPRmUyYv2D6F0uUI65XisGOL1hBP5mTronbgo+0bFcA==}
    engines: {node: '>=12'}
    cpu: [arm]
    os: [linux]

  '@esbuild/linux-arm@0.27.0':
    resolution: {integrity: sha512-t76XLQDpxgmq2cNXKTVEB7O7YMb42atj2Re2Haf45HkaUpjM2J0UuJZDuaGbPbamzZ7bawyGFUkodL+zcE+jvQ==}
    engines: {node: '>=18'}
    cpu: [arm]
    os: [linux]

  '@esbuild/linux-ia32@0.21.5':
    resolution: {integrity: sha512-YvjXDqLRqPDl2dvRODYmmhz4rPeVKYvppfGYKSNGdyZkA01046pLWyRKKI3ax8fbJoK5QbxblURkwK/MWY18Tg==}
    engines: {node: '>=12'}
    cpu: [ia32]
    os: [linux]

  '@esbuild/linux-ia32@0.27.0':
    resolution: {integrity: sha512-Mz1jxqm/kfgKkc/KLHC5qIujMvnnarD9ra1cEcrs7qshTUSksPihGrWHVG5+osAIQ68577Zpww7SGapmzSt4Nw==}
    engines: {node: '>=18'}
    cpu: [ia32]
    os: [linux]

  '@esbuild/linux-loong64@0.21.5':
    resolution: {integrity: sha512-uHf1BmMG8qEvzdrzAqg2SIG/02+4/DHB6a9Kbya0XDvwDEKCoC8ZRWI5JJvNdUjtciBGFQ5PuBlpEOXQj+JQSg==}
    engines: {node: '>=12'}
    cpu: [loong64]
    os: [linux]

  '@esbuild/linux-loong64@0.27.0':
    resolution: {integrity: sha512-QbEREjdJeIreIAbdG2hLU1yXm1uu+LTdzoq1KCo4G4pFOLlvIspBm36QrQOar9LFduavoWX2msNFAAAY9j4BDg==}
    engines: {node: '>=18'}
    cpu: [loong64]
    os: [linux]

  '@esbuild/linux-mips64el@0.21.5':
    resolution: {integrity: sha512-IajOmO+KJK23bj52dFSNCMsz1QP1DqM6cwLUv3W1QwyxkyIWecfafnI555fvSGqEKwjMXVLokcV5ygHW5b3Jbg==}
    engines: {node: '>=12'}
    cpu: [mips64el]
    os: [linux]

  '@esbuild/linux-mips64el@0.27.0':
    resolution: {integrity: sha512-sJz3zRNe4tO2wxvDpH/HYJilb6+2YJxo/ZNbVdtFiKDufzWq4JmKAiHy9iGoLjAV7r/W32VgaHGkk35cUXlNOg==}
    engines: {node: '>=18'}
    cpu: [mips64el]
    os: [linux]

  '@esbuild/linux-ppc64@0.21.5':
    resolution: {integrity: sha512-1hHV/Z4OEfMwpLO8rp7CvlhBDnjsC3CttJXIhBi+5Aj5r+MBvy4egg7wCbe//hSsT+RvDAG7s81tAvpL2XAE4w==}
    engines: {node: '>=12'}
    cpu: [ppc64]
    os: [linux]

  '@esbuild/linux-ppc64@0.27.0':
    resolution: {integrity: sha512-z9N10FBD0DCS2dmSABDBb5TLAyF1/ydVb+N4pi88T45efQ/w4ohr/F/QYCkxDPnkhkp6AIpIcQKQ8F0ANoA2JA==}
    engines: {node: '>=18'}
    cpu: [ppc64]
    os: [linux]

  '@esbuild/linux-riscv64@0.21.5':
    resolution: {integrity: sha512-2HdXDMd9GMgTGrPWnJzP2ALSokE/0O5HhTUvWIbD3YdjME8JwvSCnNGBnTThKGEB91OZhzrJ4qIIxk/SBmyDDA==}
    engines: {node: '>=12'}
    cpu: [riscv64]
    os: [linux]

  '@esbuild/linux-riscv64@0.27.0':
    resolution: {integrity: sha512-pQdyAIZ0BWIC5GyvVFn5awDiO14TkT/19FTmFcPdDec94KJ1uZcmFs21Fo8auMXzD4Tt+diXu1LW1gHus9fhFQ==}
    engines: {node: '>=18'}
    cpu: [riscv64]
    os: [linux]

  '@esbuild/linux-s390x@0.21.5':
    resolution: {integrity: sha512-zus5sxzqBJD3eXxwvjN1yQkRepANgxE9lgOW2qLnmr8ikMTphkjgXu1HR01K4FJg8h1kEEDAqDcZQtbrRnB41A==}
    engines: {node: '>=12'}
    cpu: [s390x]
    os: [linux]

  '@esbuild/linux-s390x@0.27.0':
    resolution: {integrity: sha512-hPlRWR4eIDDEci953RI1BLZitgi5uqcsjKMxwYfmi4LcwyWo2IcRP+lThVnKjNtk90pLS8nKdroXYOqW+QQH+w==}
    engines: {node: '>=18'}
    cpu: [s390x]
    os: [linux]

  '@esbuild/linux-x64@0.21.5':
    resolution: {integrity: sha512-1rYdTpyv03iycF1+BhzrzQJCdOuAOtaqHTWJZCWvijKD2N5Xu0TtVC8/+1faWqcP9iBCWOmjmhoH94dH82BxPQ==}
    engines: {node: '>=12'}
    cpu: [x64]
    os: [linux]

  '@esbuild/linux-x64@0.27.0':
    resolution: {integrity: sha512-1hBWx4OUJE2cab++aVZ7pObD6s+DK4mPGpemtnAORBvb5l/g5xFGk0vc0PjSkrDs0XaXj9yyob3d14XqvnQ4gw==}
    engines: {node: '>=18'}
    cpu: [x64]
    os: [linux]

  '@esbuild/netbsd-arm64@0.27.0':
    resolution: {integrity: sha512-6m0sfQfxfQfy1qRuecMkJlf1cIzTOgyaeXaiVaaki8/v+WB+U4hc6ik15ZW6TAllRlg/WuQXxWj1jx6C+dfy3w==}
    engines: {node: '>=18'}
    cpu: [arm64]
    os: [netbsd]

  '@esbuild/netbsd-x64@0.21.5':
    resolution: {integrity: sha512-Woi2MXzXjMULccIwMnLciyZH4nCIMpWQAs049KEeMvOcNADVxo0UBIQPfSmxB3CWKedngg7sWZdLvLczpe0tLg==}
    engines: {node: '>=12'}
    cpu: [x64]
    os: [netbsd]

  '@esbuild/netbsd-x64@0.27.0':
    resolution: {integrity: sha512-xbbOdfn06FtcJ9d0ShxxvSn2iUsGd/lgPIO2V3VZIPDbEaIj1/3nBBe1AwuEZKXVXkMmpr6LUAgMkLD/4D2PPA==}
    engines: {node: '>=18'}
    cpu: [x64]
    os: [netbsd]

  '@esbuild/openbsd-arm64@0.27.0':
    resolution: {integrity: sha512-fWgqR8uNbCQ/GGv0yhzttj6sU/9Z5/Sv/VGU3F5OuXK6J6SlriONKrQ7tNlwBrJZXRYk5jUhuWvF7GYzGguBZQ==}
    engines: {node: '>=18'}
    cpu: [arm64]
    os: [openbsd]

  '@esbuild/openbsd-x64@0.21.5':
    resolution: {integrity: sha512-HLNNw99xsvx12lFBUwoT8EVCsSvRNDVxNpjZ7bPn947b8gJPzeHWyNVhFsaerc0n3TsbOINvRP2byTZ5LKezow==}
    engines: {node: '>=12'}
    cpu: [x64]
    os: [openbsd]

  '@esbuild/openbsd-x64@0.27.0':
    resolution: {integrity: sha512-aCwlRdSNMNxkGGqQajMUza6uXzR/U0dIl1QmLjPtRbLOx3Gy3otfFu/VjATy4yQzo9yFDGTxYDo1FfAD9oRD2A==}
    engines: {node: '>=18'}
    cpu: [x64]
    os: [openbsd]

  '@esbuild/openharmony-arm64@0.27.0':
    resolution: {integrity: sha512-nyvsBccxNAsNYz2jVFYwEGuRRomqZ149A39SHWk4hV0jWxKM0hjBPm3AmdxcbHiFLbBSwG6SbpIcUbXjgyECfA==}
    engines: {node: '>=18'}
    cpu: [arm64]
    os: [openharmony]

  '@esbuild/sunos-x64@0.21.5':
    resolution: {integrity: sha512-6+gjmFpfy0BHU5Tpptkuh8+uw3mnrvgs+dSPQXQOv3ekbordwnzTVEb4qnIvQcYXq6gzkyTnoZ9dZG+D4garKg==}
    engines: {node: '>=12'}
    cpu: [x64]
    os: [sunos]

  '@esbuild/sunos-x64@0.27.0':
    resolution: {integrity: sha512-Q1KY1iJafM+UX6CFEL+F4HRTgygmEW568YMqDA5UV97AuZSm21b7SXIrRJDwXWPzr8MGr75fUZPV67FdtMHlHA==}
    engines: {node: '>=18'}
    cpu: [x64]
    os: [sunos]

  '@esbuild/win32-arm64@0.21.5':
    resolution: {integrity: sha512-Z0gOTd75VvXqyq7nsl93zwahcTROgqvuAcYDUr+vOv8uHhNSKROyU961kgtCD1e95IqPKSQKH7tBTslnS3tA8A==}
    engines: {node: '>=12'}
    cpu: [arm64]
    os: [win32]

  '@esbuild/win32-arm64@0.27.0':
    resolution: {integrity: sha512-W1eyGNi6d+8kOmZIwi/EDjrL9nxQIQ0MiGqe/AWc6+IaHloxHSGoeRgDRKHFISThLmsewZ5nHFvGFWdBYlgKPg==}
    engines: {node: '>=18'}
    cpu: [arm64]
    os: [win32]

  '@esbuild/win32-ia32@0.21.5':
    resolution: {integrity: sha512-SWXFF1CL2RVNMaVs+BBClwtfZSvDgtL//G/smwAc5oVK/UPu2Gu9tIaRgFmYFFKrmg3SyAjSrElf0TiJ1v8fYA==}
    engines: {node: '>=12'}
    cpu: [ia32]
    os: [win32]

  '@esbuild/win32-ia32@0.27.0':
    resolution: {integrity: sha512-30z1aKL9h22kQhilnYkORFYt+3wp7yZsHWus+wSKAJR8JtdfI76LJ4SBdMsCopTR3z/ORqVu5L1vtnHZWVj4cQ==}
    engines: {node: '>=18'}
    cpu: [ia32]
    os: [win32]

  '@esbuild/win32-x64@0.21.5':
    resolution: {integrity: sha512-tQd/1efJuzPC6rCFwEvLtci/xNFcTZknmXs98FYDfGE4wP9ClFV98nyKrzJKVPMhdDnjzLhdUyMX4PsQAPjwIw==}
    engines: {node: '>=12'}
    cpu: [x64]
    os: [win32]

  '@esbuild/win32-x64@0.27.0':
    resolution: {integrity: sha512-aIitBcjQeyOhMTImhLZmtxfdOcuNRpwlPNmlFKPcHQYPhEssw75Cl1TSXJXpMkzaua9FUetx/4OQKq7eJul5Cg==}
    engines: {node: '>=18'}
    cpu: [x64]
    os: [win32]

  '@eslint-community/eslint-utils@4.9.0':
    resolution: {integrity: sha512-ayVFHdtZ+hsq1t2Dy24wCmGXGe4q9Gu3smhLYALJrr473ZH27MsnSL+LKUlimp4BWJqMDMLmPpx/Q9R3OAlL4g==}
    engines: {node: ^12.22.0 || ^14.17.0 || >=16.0.0}
    peerDependencies:
      eslint: ^6.0.0 || ^7.0.0 || >=8.0.0

  '@eslint-community/regexpp@4.12.2':
    resolution: {integrity: sha512-EriSTlt5OC9/7SXkRSCAhfSxxoSUgBm33OH+IkwbdpgoqsSsUg7y3uh+IICI/Qg4BBWr3U2i39RpmycbxMq4ew==}
    engines: {node: ^12.0.0 || ^14.0.0 || >=16.0.0}

  '@eslint/config-array@0.21.1':
    resolution: {integrity: sha512-aw1gNayWpdI/jSYVgzN5pL0cfzU02GT3NBpeT/DXbx1/1x7ZKxFPd9bwrzygx/qiwIQiJ1sw/zD8qY/kRvlGHA==}
    engines: {node: ^18.18.0 || ^20.9.0 || >=21.1.0}

  '@eslint/config-helpers@0.4.2':
    resolution: {integrity: sha512-gBrxN88gOIf3R7ja5K9slwNayVcZgK6SOUORm2uBzTeIEfeVaIhOpCtTox3P6R7o2jLFwLFTLnC7kU/RGcYEgw==}
    engines: {node: ^18.18.0 || ^20.9.0 || >=21.1.0}

  '@eslint/core@0.17.0':
    resolution: {integrity: sha512-yL/sLrpmtDaFEiUj1osRP4TI2MDz1AddJL+jZ7KSqvBuliN4xqYY54IfdN8qD8Toa6g1iloph1fxQNkjOxrrpQ==}
    engines: {node: ^18.18.0 || ^20.9.0 || >=21.1.0}

  '@eslint/eslintrc@3.3.1':
    resolution: {integrity: sha512-gtF186CXhIl1p4pJNGZw8Yc6RlshoePRvE0X91oPGb3vZ8pM3qOS9W9NGPat9LziaBV7XrJWGylNQXkGcnM3IQ==}
    engines: {node: ^18.18.0 || ^20.9.0 || >=21.1.0}

  '@eslint/js@9.39.1':
    resolution: {integrity: sha512-S26Stp4zCy88tH94QbBv3XCuzRQiZ9yXofEILmglYTh/Ug/a9/umqvgFtYBAo3Lp0nsI/5/qH1CCrbdK3AP1Tw==}
    engines: {node: ^18.18.0 || ^20.9.0 || >=21.1.0}

  '@eslint/object-schema@2.1.7':
    resolution: {integrity: sha512-VtAOaymWVfZcmZbp6E2mympDIHvyjXs/12LqWYjVw6qjrfF+VK+fyG33kChz3nnK+SU5/NeHOqrTEHS8sXO3OA==}
    engines: {node: ^18.18.0 || ^20.9.0 || >=21.1.0}

  '@eslint/plugin-kit@0.4.1':
    resolution: {integrity: sha512-43/qtrDUokr7LJqoF2c3+RInu/t4zfrpYdoSDfYyhg52rwLV6TnOvdG4fXm7IkSB3wErkcmJS9iEhjVtOSEjjA==}
    engines: {node: ^18.18.0 || ^20.9.0 || >=21.1.0}

  '@humanfs/core@0.19.1':
    resolution: {integrity: sha512-5DyQ4+1JEUzejeK1JGICcideyfUbGixgS9jNgex5nqkW+cY7WZhxBigmieN5Qnw9ZosSNVC9KQKyb+GUaGyKUA==}
    engines: {node: '>=18.18.0'}

  '@humanfs/node@0.16.7':
    resolution: {integrity: sha512-/zUx+yOsIrG4Y43Eh2peDeKCxlRt/gET6aHfaKpuq267qXdYDFViVHfMaLyygZOnl0kGWxFIgsBy8QFuTLUXEQ==}
    engines: {node: '>=18.18.0'}

  '@humanwhocodes/module-importer@1.0.1':
    resolution: {integrity: sha512-bxveV4V8v5Yb4ncFTT3rPSgZBOpCkjfK0y4oVVVJwIuDVBRMDXrPyXRL988i5ap9m9bnyEEjWfm5WkBmtffLfA==}
    engines: {node: '>=12.22'}

  '@humanwhocodes/retry@0.4.3':
    resolution: {integrity: sha512-bV0Tgo9K4hfPCek+aMAn81RppFKv2ySDQeMoSZuvTASywNTnVJCArCZE2FWqpvIatKu7VMRLWlR1EazvVhDyhQ==}
    engines: {node: '>=18.18'}

  '@iconify-json/simple-icons@1.2.55':
    resolution: {integrity: sha512-9vc04pmup/zcef8hDypWU8nMwMaFVkWuUzWkxyL++DVp5AA8baoJHK6RyKN1v+cvfR2agxkUb053XVggzFFkTA==}

  '@iconify/types@2.0.0':
    resolution: {integrity: sha512-+wluvCrRhXrhyOmRDJ3q8mux9JkKy5SJ/v8ol2tu4FVjyYvtEzkc/3pK15ET6RKg4b4w4BmTk1+gsCUhf21Ykg==}

  '@iconify/utils@3.1.0':
    resolution: {integrity: sha512-Zlzem1ZXhI1iHeeERabLNzBHdOa4VhQbqAcOQaMKuTuyZCpwKbC2R4Dd0Zo3g9EAc+Y4fiarO8HIHRAth7+skw==}

  '@isaacs/cliui@8.0.2':
    resolution: {integrity: sha512-O8jcjabXaleOG9DQ0+ARXWZBTfnP4WNAqzuiJK7ll44AmxGKv/J2M4TPjxjY3znBCfvBXFzucm1twdyFybFqEA==}
    engines: {node: '>=12'}

  '@istanbuljs/schema@0.1.3':
    resolution: {integrity: sha512-ZXRY4jNvVgSVQ8DL3LTcakaAtXwTVUxE81hslsyD2AtoXW/wVob10HkOJ1X/pAlcI7D+2YoZKg5do8G/w6RYgA==}
    engines: {node: '>=8'}

  '@jest/schemas@29.6.3':
    resolution: {integrity: sha512-mo5j5X+jIZmJQveBKeS/clAueipV7KgiX1vMgCxam1RNYiqE1w62n0/tJJnHtjW8ZHcQco5gY85jA3mi0L+nSA==}
    engines: {node: ^14.15.0 || ^16.10.0 || >=18.0.0}

  '@jridgewell/gen-mapping@0.3.13':
    resolution: {integrity: sha512-2kkt/7niJ6MgEPxF0bYdQ6etZaA+fQvDcLKckhy1yIQOzaoKjBBjSj63/aLVjYE3qhRt5dvM+uUyfCg6UKCBbA==}

  '@jridgewell/resolve-uri@3.1.2':
    resolution: {integrity: sha512-bRISgCIjP20/tbWSPWMEi54QVPRZExkuD9lJL+UIxUKtwVJA8wW1Trb1jMs1RFXo1CBTNZ/5hpC9QvmKWdopKw==}
    engines: {node: '>=6.0.0'}

  '@jridgewell/sourcemap-codec@1.5.0':
    resolution: {integrity: sha512-gv3ZRaISU3fjPAgNsriBRqGWQL6quFx04YMPW/zD8XMLsU32mhCCbfbO6KZFLjvYpCZ8zyDEgqsgf+PwPaM7GQ==}

  '@jridgewell/sourcemap-codec@1.5.5':
    resolution: {integrity: sha512-cYQ9310grqxueWbl+WuIUIaiUaDcj7WOq5fVhEljNVgRfOUhY9fy2zTvfoqWsnebh8Sl70VScFbICvJnLKB0Og==}

  '@jridgewell/trace-mapping@0.3.31':
    resolution: {integrity: sha512-zzNR+SdQSDJzc8joaeP8QQoCQr8NuYx2dIIytl1QeBEZHJ9uW6hebsrYgbz8hJwUQao3TWCMtmfV8Nu1twOLAw==}

  '@jridgewell/trace-mapping@0.3.9':
    resolution: {integrity: sha512-3Belt6tdc8bPgAtbcmdtNJlirVoTmEb5e2gC94PnkwEW9jI6CAHUeoG85tjWP5WquqfavoMtMwiG4P926ZKKuQ==}

  '@mermaid-js/mermaid-mindmap@9.3.0':
    resolution: {integrity: sha512-IhtYSVBBRYviH1Ehu8gk69pMDF8DSRqXBRDMWrEfHoaMruHeaP2DXA3PBnuwsMaCdPQhlUUcy/7DBLAEIXvCAw==}

  '@mermaid-js/parser@0.6.3':
    resolution: {integrity: sha512-lnjOhe7zyHjc+If7yT4zoedx2vo4sHaTmtkl1+or8BRTnCtDmcTpAjpzDSfCZrshM5bCoz0GyidzadJAH1xobA==}

  '@modelcontextprotocol/sdk@1.24.3':
    resolution: {integrity: sha512-YgSHW29fuzKKAHTGe9zjNoo+yF8KaQPzDC2W9Pv41E7/57IfY+AMGJ/aDFlgTLcVVELoggKE4syABCE75u3NCw==}
    engines: {node: '>=18'}
    peerDependencies:
      '@cfworker/json-schema': ^4.1.1
      zod: ^3.25 || ^4.0
    peerDependenciesMeta:
      '@cfworker/json-schema':
        optional: true

  '@noble/hashes@1.8.0':
    resolution: {integrity: sha512-jCs9ldd7NwzpgXDIf6P3+NrHh9/sD6CQdxHyjQI+h/6rDNo88ypBxxz45UDuZHz9r3tNz7N/VInSVoVdtXEI4A==}
    engines: {node: ^14.21.3 || >=16}

  '@nodelib/fs.scandir@2.1.5':
    resolution: {integrity: sha512-vq24Bq3ym5HEQm2NKCr3yXDwjc7vTsEThRDnkp2DK9p1uqLR+DHurm/NOTo0KG7HYHU7eppKZj3MyqYuMBf62g==}
    engines: {node: '>= 8'}

  '@nodelib/fs.stat@2.0.5':
    resolution: {integrity: sha512-RkhPPp2zrqDAQA/2jNhnztcPAlv64XdhIp7a7454A5ovI7Bukxgt7MX7udwAu3zg1DcpPU0rz3VV1SeaqvY4+A==}
    engines: {node: '>= 8'}

  '@nodelib/fs.walk@1.2.8':
    resolution: {integrity: sha512-oGB+UxlgWcgQkgwo8GcEGwemoTFt3FIO9ababBmaGwXIoBKZ+GTy0pP185beGg7Llih/NSHSV2XAs1lnznocSg==}
    engines: {node: '>= 8'}

  '@paralleldrive/cuid2@2.2.2':
    resolution: {integrity: sha512-ZOBkgDwEdoYVlSeRbYYXs0S9MejQofiVYoTbKzy/6GQa39/q5tQU2IX46+shYnUkpEl3wc+J6wRlar7r2EK2xA==}

  '@pkgjs/parseargs@0.11.0':
    resolution: {integrity: sha512-+1VkjdD0QBLPodGrJUeqarH8VAIvQODIbwh9XpP5Syisf7YoQgsJKPNFoqqLQlu+VQ/tVSshMR6loPMn8U+dPg==}
    engines: {node: '>=14'}

  '@pkgr/core@0.2.9':
    resolution: {integrity: sha512-QNqXyfVS2wm9hweSYD2O7F0G06uurj9kZ96TRQE5Y9hU7+tgdZwIkbAKc5Ocy1HxEY2kuDQa6cQ1WRs/O5LFKA==}
    engines: {node: ^12.20.0 || ^14.18.0 || >=16.0.0}

  '@rollup/rollup-android-arm-eabi@4.52.5':
    resolution: {integrity: sha512-8c1vW4ocv3UOMp9K+gToY5zL2XiiVw3k7f1ksf4yO1FlDFQ1C2u72iACFnSOceJFsWskc2WZNqeRhFRPzv+wtQ==}
    cpu: [arm]
    os: [android]

  '@rollup/rollup-android-arm64@4.52.5':
    resolution: {integrity: sha512-mQGfsIEFcu21mvqkEKKu2dYmtuSZOBMmAl5CFlPGLY94Vlcm+zWApK7F/eocsNzp8tKmbeBP8yXyAbx0XHsFNA==}
    cpu: [arm64]
    os: [android]

  '@rollup/rollup-darwin-arm64@4.52.5':
    resolution: {integrity: sha512-takF3CR71mCAGA+v794QUZ0b6ZSrgJkArC+gUiG6LB6TQty9T0Mqh3m2ImRBOxS2IeYBo4lKWIieSvnEk2OQWA==}
    cpu: [arm64]
    os: [darwin]

  '@rollup/rollup-darwin-x64@4.52.5':
    resolution: {integrity: sha512-W901Pla8Ya95WpxDn//VF9K9u2JbocwV/v75TE0YIHNTbhqUTv9w4VuQ9MaWlNOkkEfFwkdNhXgcLqPSmHy0fA==}
    cpu: [x64]
    os: [darwin]

  '@rollup/rollup-freebsd-arm64@4.52.5':
    resolution: {integrity: sha512-QofO7i7JycsYOWxe0GFqhLmF6l1TqBswJMvICnRUjqCx8b47MTo46W8AoeQwiokAx3zVryVnxtBMcGcnX12LvA==}
    cpu: [arm64]
    os: [freebsd]

  '@rollup/rollup-freebsd-x64@4.52.5':
    resolution: {integrity: sha512-jr21b/99ew8ujZubPo9skbrItHEIE50WdV86cdSoRkKtmWa+DDr6fu2c/xyRT0F/WazZpam6kk7IHBerSL7LDQ==}
    cpu: [x64]
    os: [freebsd]

  '@rollup/rollup-linux-arm-gnueabihf@4.52.5':
    resolution: {integrity: sha512-PsNAbcyv9CcecAUagQefwX8fQn9LQ4nZkpDboBOttmyffnInRy8R8dSg6hxxl2Re5QhHBf6FYIDhIj5v982ATQ==}
    cpu: [arm]
    os: [linux]
    libc: [glibc]

  '@rollup/rollup-linux-arm-musleabihf@4.52.5':
    resolution: {integrity: sha512-Fw4tysRutyQc/wwkmcyoqFtJhh0u31K+Q6jYjeicsGJJ7bbEq8LwPWV/w0cnzOqR2m694/Af6hpFayLJZkG2VQ==}
    cpu: [arm]
    os: [linux]
    libc: [musl]

  '@rollup/rollup-linux-arm64-gnu@4.52.5':
    resolution: {integrity: sha512-a+3wVnAYdQClOTlyapKmyI6BLPAFYs0JM8HRpgYZQO02rMR09ZcV9LbQB+NL6sljzG38869YqThrRnfPMCDtZg==}
    cpu: [arm64]
    os: [linux]
    libc: [glibc]

  '@rollup/rollup-linux-arm64-musl@4.52.5':
    resolution: {integrity: sha512-AvttBOMwO9Pcuuf7m9PkC1PUIKsfaAJ4AYhy944qeTJgQOqJYJ9oVl2nYgY7Rk0mkbsuOpCAYSs6wLYB2Xiw0Q==}
    cpu: [arm64]
    os: [linux]
    libc: [musl]

  '@rollup/rollup-linux-loong64-gnu@4.52.5':
    resolution: {integrity: sha512-DkDk8pmXQV2wVrF6oq5tONK6UHLz/XcEVow4JTTerdeV1uqPeHxwcg7aFsfnSm9L+OO8WJsWotKM2JJPMWrQtA==}
    cpu: [loong64]
    os: [linux]
    libc: [glibc]

  '@rollup/rollup-linux-ppc64-gnu@4.52.5':
    resolution: {integrity: sha512-W/b9ZN/U9+hPQVvlGwjzi+Wy4xdoH2I8EjaCkMvzpI7wJUs8sWJ03Rq96jRnHkSrcHTpQe8h5Tg3ZzUPGauvAw==}
    cpu: [ppc64]
    os: [linux]
    libc: [glibc]

  '@rollup/rollup-linux-riscv64-gnu@4.52.5':
    resolution: {integrity: sha512-sjQLr9BW7R/ZiXnQiWPkErNfLMkkWIoCz7YMn27HldKsADEKa5WYdobaa1hmN6slu9oWQbB6/jFpJ+P2IkVrmw==}
    cpu: [riscv64]
    os: [linux]
    libc: [glibc]

  '@rollup/rollup-linux-riscv64-musl@4.52.5':
    resolution: {integrity: sha512-hq3jU/kGyjXWTvAh2awn8oHroCbrPm8JqM7RUpKjalIRWWXE01CQOf/tUNWNHjmbMHg/hmNCwc/Pz3k1T/j/Lg==}
    cpu: [riscv64]
    os: [linux]
    libc: [musl]

  '@rollup/rollup-linux-s390x-gnu@4.52.5':
    resolution: {integrity: sha512-gn8kHOrku8D4NGHMK1Y7NA7INQTRdVOntt1OCYypZPRt6skGbddska44K8iocdpxHTMMNui5oH4elPH4QOLrFQ==}
    cpu: [s390x]
    os: [linux]
    libc: [glibc]

  '@rollup/rollup-linux-x64-gnu@4.52.5':
    resolution: {integrity: sha512-hXGLYpdhiNElzN770+H2nlx+jRog8TyynpTVzdlc6bndktjKWyZyiCsuDAlpd+j+W+WNqfcyAWz9HxxIGfZm1Q==}
    cpu: [x64]
    os: [linux]
    libc: [glibc]

  '@rollup/rollup-linux-x64-musl@4.52.5':
    resolution: {integrity: sha512-arCGIcuNKjBoKAXD+y7XomR9gY6Mw7HnFBv5Rw7wQRvwYLR7gBAgV7Mb2QTyjXfTveBNFAtPt46/36vV9STLNg==}
    cpu: [x64]
    os: [linux]
    libc: [musl]

  '@rollup/rollup-openharmony-arm64@4.52.5':
    resolution: {integrity: sha512-QoFqB6+/9Rly/RiPjaomPLmR/13cgkIGfA40LHly9zcH1S0bN2HVFYk3a1eAyHQyjs3ZJYlXvIGtcCs5tko9Cw==}
    cpu: [arm64]
    os: [openharmony]

  '@rollup/rollup-win32-arm64-msvc@4.52.5':
    resolution: {integrity: sha512-w0cDWVR6MlTstla1cIfOGyl8+qb93FlAVutcor14Gf5Md5ap5ySfQ7R9S/NjNaMLSFdUnKGEasmVnu3lCMqB7w==}
    cpu: [arm64]
    os: [win32]

  '@rollup/rollup-win32-ia32-msvc@4.52.5':
    resolution: {integrity: sha512-Aufdpzp7DpOTULJCuvzqcItSGDH73pF3ko/f+ckJhxQyHtp67rHw3HMNxoIdDMUITJESNE6a8uh4Lo4SLouOUg==}
    cpu: [ia32]
    os: [win32]

  '@rollup/rollup-win32-x64-gnu@4.52.5':
    resolution: {integrity: sha512-UGBUGPFp1vkj6p8wCRraqNhqwX/4kNQPS57BCFc8wYh0g94iVIW33wJtQAx3G7vrjjNtRaxiMUylM0ktp/TRSQ==}
    cpu: [x64]
    os: [win32]

  '@rollup/rollup-win32-x64-msvc@4.52.5':
    resolution: {integrity: sha512-TAcgQh2sSkykPRWLrdyy2AiceMckNf5loITqXxFI5VuQjS5tSuw3WlwdN8qv8vzjLAUTvYaH/mVjSFpbkFbpTg==}
    cpu: [x64]
    os: [win32]

  '@shikijs/core@2.5.0':
    resolution: {integrity: sha512-uu/8RExTKtavlpH7XqnVYBrfBkUc20ngXiX9NSrBhOVZYv/7XQRKUyhtkeflY5QsxC0GbJThCerruZfsUaSldg==}

  '@shikijs/engine-javascript@2.5.0':
    resolution: {integrity: sha512-VjnOpnQf8WuCEZtNUdjjwGUbtAVKuZkVQ/5cHy/tojVVRIRtlWMYVjyWhxOmIq05AlSOv72z7hRNRGVBgQOl0w==}

  '@shikijs/engine-oniguruma@2.5.0':
    resolution: {integrity: sha512-pGd1wRATzbo/uatrCIILlAdFVKdxImWJGQ5rFiB5VZi2ve5xj3Ax9jny8QvkaV93btQEwR/rSz5ERFpC5mKNIw==}

  '@shikijs/langs@2.5.0':
    resolution: {integrity: sha512-Qfrrt5OsNH5R+5tJ/3uYBBZv3SuGmnRPejV9IlIbFH3HTGLDlkqgHymAlzklVmKBjAaVmkPkyikAV/sQ1wSL+w==}

  '@shikijs/themes@2.5.0':
    resolution: {integrity: sha512-wGrk+R8tJnO0VMzmUExHR+QdSaPUl/NKs+a4cQQRWyoc3YFbUzuLEi/KWK1hj+8BfHRKm2jNhhJck1dfstJpiw==}

  '@shikijs/transformers@2.5.0':
    resolution: {integrity: sha512-SI494W5X60CaUwgi8u4q4m4s3YAFSxln3tzNjOSYqq54wlVgz0/NbbXEb3mdLbqMBztcmS7bVTaEd2w0qMmfeg==}

  '@shikijs/types@2.5.0':
    resolution: {integrity: sha512-ygl5yhxki9ZLNuNpPitBWvcy9fsSKKaRuO4BAlMyagszQidxcpLAr0qiW/q43DtSIDxO6hEbtYLiFZNXO/hdGw==}

  '@shikijs/vscode-textmate@10.0.2':
    resolution: {integrity: sha512-83yeghZ2xxin3Nj8z1NMd/NCuca+gsYXswywDy5bHvwlWL8tpTQmzGeUuHd9FC3E/SBEMvzJRwWEOz5gGes9Qg==}

  '@sinclair/typebox@0.27.8':
    resolution: {integrity: sha512-+Fj43pSMwJs4KRrH/938Uf+uAELIgVBmQzg/q1YG10djyfA3TnrU8N8XzqCh/okZdszqBQTZf96idMfE5lnwTA==}

  '@so-ric/colorspace@1.1.6':
    resolution: {integrity: sha512-/KiKkpHNOBgkFJwu9sh48LkHSMYGyuTcSFK/qMBdnOAlrRJzRSXAOFB5qwzaVQuDl8wAvHVMkaASQDReTahxuw==}

  '@testing-library/jest-dom@6.9.1':
    resolution: {integrity: sha512-zIcONa+hVtVSSep9UT3jZ5rizo2BsxgyDYU7WFD5eICBE7no3881HGeb/QkGfsJs6JTkY1aQhT7rIPC7e+0nnA==}
    engines: {node: '>=14', npm: '>=6', yarn: '>=1'}

  '@trivago/prettier-plugin-sort-imports@5.2.2':
    resolution: {integrity: sha512-fYDQA9e6yTNmA13TLVSA+WMQRc5Bn/c0EUBditUHNfMMxN7M82c38b1kEggVE3pLpZ0FwkwJkUEKMiOi52JXFA==}
    engines: {node: '>18.12'}
    peerDependencies:
      '@vue/compiler-sfc': 3.x
      prettier: 2.x - 3.x
      prettier-plugin-svelte: 3.x
      svelte: 4.x || 5.x
    peerDependenciesMeta:
      '@vue/compiler-sfc':
        optional: true
      prettier-plugin-svelte:
        optional: true
      svelte:
        optional: true

  '@tsconfig/node10@1.0.11':
    resolution: {integrity: sha512-DcRjDCujK/kCk/cUe8Xz8ZSpm8mS3mNNpta+jGCA6USEDfktlNvm1+IuZ9eTcDbNk41BHwpHHeW+N1lKCz4zOw==}

  '@tsconfig/node12@1.0.11':
    resolution: {integrity: sha512-cqefuRsh12pWyGsIoBKJA9luFu3mRxCA+ORZvA4ktLSzIuCUtWVxGIuXigEwO5/ywWFMZ2QEGKWvkZG1zDMTag==}

  '@tsconfig/node14@1.0.3':
    resolution: {integrity: sha512-ysT8mhdixWK6Hw3i1V2AeRqZ5WfXg1G43mqoYlM2nc6388Fq5jcXyr5mRsqViLx/GJYdoL0bfXD8nmF+Zn/Iow==}

  '@tsconfig/node16@1.0.4':
    resolution: {integrity: sha512-vxhUy4J8lyeyinH7Azl1pdd43GJhZH/tP2weN8TntQblOY+A0XbT8DJk1/oCPuOOyg/Ja757rG0CgHcWC8OfMA==}

<<<<<<< HEAD
  '@types/archiver@6.0.3':
    resolution: {integrity: sha512-a6wUll6k3zX6qs5KlxIggs1P1JcYJaTCx2gnlr+f0S1yd2DoaEwoIK10HmBaLnZwWneBz+JBm0dwcZu0zECBcQ==}
=======
  '@types/ajv@1.0.4':
    resolution: {integrity: sha512-hq9s/qlTIJ2KYjs9MDt/ALvO7g/xIfGsVr2kjuNYLC52TieBkKAIQr7Fhk7jiQfmRXLQawY4nVgc/7wvxHow0g==}
    deprecated: This is a stub types definition. ajv provides its own type definitions, so you do not need this installed.

  '@types/archiver@7.0.0':
    resolution: {integrity: sha512-/3vwGwx9n+mCQdYZ2IKGGHEFL30I96UgBlk8EtRDDFQ9uxM1l4O5Ci6r00EMAkiDaTqD9DQ6nVrWRICnBPtzzg==}
>>>>>>> b769f4a0

  '@types/body-parser@1.19.6':
    resolution: {integrity: sha512-HLFeCYgz89uk22N5Qg3dvGvsv46B8GLvKKo1zKG4NybA8U2DiEO3w9lqGg29t/tfLRJpJ6iQxnVw4OnB7MoM9g==}

  '@types/connect@3.4.38':
    resolution: {integrity: sha512-K6uROf1LD88uDQqJCktA4yzL1YYAK6NgfsI0v/mTgyPKWsX1CnJ0XPSDhViejru1GcRkLWb8RlzFYJRqGUbaug==}

  '@types/cookiejar@2.1.5':
    resolution: {integrity: sha512-he+DHOWReW0nghN24E1WUqM0efK4kI9oTqDm6XmK8ZPe2djZ90BSNdGnIyCLzCPw7/pogPlGbzI2wHGGmi4O/Q==}

  '@types/cors@2.8.19':
    resolution: {integrity: sha512-mFNylyeyqN93lfe/9CSxOGREz8cpzAhH+E93xJ4xWQf62V8sQ/24reV2nyzUWM6H6Xji+GGHpkbLe7pVoUEskg==}

  '@types/d3-array@3.2.2':
    resolution: {integrity: sha512-hOLWVbm7uRza0BYXpIIW5pxfrKe0W+D5lrFiAEYR+pb6w3N2SwSMaJbXdUfSEv+dT4MfHBLtn5js0LAWaO6otw==}

  '@types/d3-axis@3.0.6':
    resolution: {integrity: sha512-pYeijfZuBd87T0hGn0FO1vQ/cgLk6E1ALJjfkC0oJ8cbwkZl3TpgS8bVBLZN+2jjGgg38epgxb2zmoGtSfvgMw==}

  '@types/d3-brush@3.0.6':
    resolution: {integrity: sha512-nH60IZNNxEcrh6L1ZSMNA28rj27ut/2ZmI3r96Zd+1jrZD++zD3LsMIjWlvg4AYrHn/Pqz4CF3veCxGjtbqt7A==}

  '@types/d3-chord@3.0.6':
    resolution: {integrity: sha512-LFYWWd8nwfwEmTZG9PfQxd17HbNPksHBiJHaKuY1XeqscXacsS2tyoo6OdRsjf+NQYeB6XrNL3a25E3gH69lcg==}

  '@types/d3-color@3.1.3':
    resolution: {integrity: sha512-iO90scth9WAbmgv7ogoq57O9YpKmFBbmoEoCHDB2xMBY0+/KVrqAaCDyCE16dUspeOvIxFFRI+0sEtqDqy2b4A==}

  '@types/d3-contour@3.0.6':
    resolution: {integrity: sha512-BjzLgXGnCWjUSYGfH1cpdo41/hgdWETu4YxpezoztawmqsvCeep+8QGfiY6YbDvfgHz/DkjeIkkZVJavB4a3rg==}

  '@types/d3-delaunay@6.0.4':
    resolution: {integrity: sha512-ZMaSKu4THYCU6sV64Lhg6qjf1orxBthaC161plr5KuPHo3CNm8DTHiLw/5Eq2b6TsNP0W0iJrUOFscY6Q450Hw==}

  '@types/d3-dispatch@3.0.7':
    resolution: {integrity: sha512-5o9OIAdKkhN1QItV2oqaE5KMIiXAvDWBDPrD85e58Qlz1c1kI/J0NcqbEG88CoTwJrYe7ntUCVfeUl2UJKbWgA==}

  '@types/d3-drag@3.0.7':
    resolution: {integrity: sha512-HE3jVKlzU9AaMazNufooRJ5ZpWmLIoc90A37WU2JMmeq28w1FQqCZswHZ3xR+SuxYftzHq6WU6KJHvqxKzTxxQ==}

  '@types/d3-dsv@3.0.7':
    resolution: {integrity: sha512-n6QBF9/+XASqcKK6waudgL0pf/S5XHPPI8APyMLLUHd8NqouBGLsU8MgtO7NINGtPBtk9Kko/W4ea0oAspwh9g==}

  '@types/d3-ease@3.0.2':
    resolution: {integrity: sha512-NcV1JjO5oDzoK26oMzbILE6HW7uVXOHLQvHshBUW4UMdZGfiY6v5BeQwh9a9tCzv+CeefZQHJt5SRgK154RtiA==}

  '@types/d3-fetch@3.0.7':
    resolution: {integrity: sha512-fTAfNmxSb9SOWNB9IoG5c8Hg6R+AzUHDRlsXsDZsNp6sxAEOP0tkP3gKkNSO/qmHPoBFTxNrjDprVHDQDvo5aA==}

  '@types/d3-force@3.0.10':
    resolution: {integrity: sha512-ZYeSaCF3p73RdOKcjj+swRlZfnYpK1EbaDiYICEEp5Q6sUiqFaFQ9qgoshp5CzIyyb/yD09kD9o2zEltCexlgw==}

  '@types/d3-format@3.0.4':
    resolution: {integrity: sha512-fALi2aI6shfg7vM5KiR1wNJnZ7r6UuggVqtDA+xiEdPZQwy/trcQaHnwShLuLdta2rTymCNpxYTiMZX/e09F4g==}

  '@types/d3-geo@3.1.0':
    resolution: {integrity: sha512-856sckF0oP/diXtS4jNsiQw/UuK5fQG8l/a9VVLeSouf1/PPbBE1i1W852zVwKwYCBkFJJB7nCFTbk6UMEXBOQ==}

  '@types/d3-hierarchy@3.1.7':
    resolution: {integrity: sha512-tJFtNoYBtRtkNysX1Xq4sxtjK8YgoWUNpIiUee0/jHGRwqvzYxkq0hGVbbOGSz+JgFxxRu4K8nb3YpG3CMARtg==}

  '@types/d3-interpolate@3.0.4':
    resolution: {integrity: sha512-mgLPETlrpVV1YRJIglr4Ez47g7Yxjl1lj7YKsiMCb27VJH9W8NVM6Bb9d8kkpG/uAQS5AmbA48q2IAolKKo1MA==}

  '@types/d3-path@3.1.1':
    resolution: {integrity: sha512-VMZBYyQvbGmWyWVea0EHs/BwLgxc+MKi1zLDCONksozI4YJMcTt8ZEuIR4Sb1MMTE8MMW49v0IwI5+b7RmfWlg==}

  '@types/d3-polygon@3.0.2':
    resolution: {integrity: sha512-ZuWOtMaHCkN9xoeEMr1ubW2nGWsp4nIql+OPQRstu4ypeZ+zk3YKqQT0CXVe/PYqrKpZAi+J9mTs05TKwjXSRA==}

  '@types/d3-quadtree@3.0.6':
    resolution: {integrity: sha512-oUzyO1/Zm6rsxKRHA1vH0NEDG58HrT5icx/azi9MF1TWdtttWl0UIUsjEQBBh+SIkrpd21ZjEv7ptxWys1ncsg==}

  '@types/d3-random@3.0.3':
    resolution: {integrity: sha512-Imagg1vJ3y76Y2ea0871wpabqp613+8/r0mCLEBfdtqC7xMSfj9idOnmBYyMoULfHePJyxMAw3nWhJxzc+LFwQ==}

  '@types/d3-scale-chromatic@3.1.0':
    resolution: {integrity: sha512-iWMJgwkK7yTRmWqRB5plb1kadXyQ5Sj8V/zYlFGMUBbIPKQScw+Dku9cAAMgJG+z5GYDoMjWGLVOvjghDEFnKQ==}

  '@types/d3-scale@4.0.9':
    resolution: {integrity: sha512-dLmtwB8zkAeO/juAMfnV+sItKjlsw2lKdZVVy6LRr0cBmegxSABiLEpGVmSJJ8O08i4+sGR6qQtb6WtuwJdvVw==}

  '@types/d3-selection@3.0.11':
    resolution: {integrity: sha512-bhAXu23DJWsrI45xafYpkQ4NtcKMwWnAC/vKrd2l+nxMFuvOT3XMYTIj2opv8vq8AO5Yh7Qac/nSeP/3zjTK0w==}

  '@types/d3-shape@3.1.7':
    resolution: {integrity: sha512-VLvUQ33C+3J+8p+Daf+nYSOsjB4GXp19/S/aGo60m9h1v6XaxjiT82lKVWJCfzhtuZ3yD7i/TPeC/fuKLLOSmg==}

  '@types/d3-time-format@4.0.3':
    resolution: {integrity: sha512-5xg9rC+wWL8kdDj153qZcsJ0FWiFt0J5RB6LYUNZjwSnesfblqrI/bJ1wBdJ8OQfncgbJG5+2F+qfqnqyzYxyg==}

  '@types/d3-time@3.0.4':
    resolution: {integrity: sha512-yuzZug1nkAAaBlBBikKZTgzCeA+k1uy4ZFwWANOfKw5z5LRhV0gNA7gNkKm7HoK+HRN0wX3EkxGk0fpbWhmB7g==}

  '@types/d3-timer@3.0.2':
    resolution: {integrity: sha512-Ps3T8E8dZDam6fUyNiMkekK3XUsaUEik+idO9/YjPtfj2qruF8tFBXS7XhtE4iIXBLxhmLjP3SXpLhVf21I9Lw==}

  '@types/d3-transition@3.0.9':
    resolution: {integrity: sha512-uZS5shfxzO3rGlu0cC3bjmMFKsXv+SmZZcgp0KD22ts4uGXp5EVYGzu/0YdwZeKmddhcAccYtREJKkPfXkZuCg==}

  '@types/d3-zoom@3.0.8':
    resolution: {integrity: sha512-iqMC4/YlFCSlO8+2Ii1GGGliCAY4XdeG748w5vQUbevlbDu0zSjH/+jojorQVBK/se0j6DUFNPBGSqD3YWYnDw==}

  '@types/d3@7.4.3':
    resolution: {integrity: sha512-lZXZ9ckh5R8uiFVt8ogUNf+pIrK4EsWrx2Np75WvF/eTpJ0FMHNhjXk8CKEx/+gpHbNQyJWehbFaTvqmHWB3ww==}

  '@types/estree@1.0.8':
    resolution: {integrity: sha512-dWHzHa2WqEXI/O1E9OjrocMTKJl2mSrEolh1Iomrv6U+JuNwaHXsXx9bLu5gG7BUWFIN0skIQJQ/L1rIex4X6w==}

  '@types/express-serve-static-core@5.1.0':
    resolution: {integrity: sha512-jnHMsrd0Mwa9Cf4IdOzbz543y4XJepXrbia2T4b6+spXC2We3t1y6K44D3mR8XMFSXMCf3/l7rCgddfx7UNVBA==}

  '@types/express@5.0.6':
    resolution: {integrity: sha512-sKYVuV7Sv9fbPIt/442koC7+IIwK5olP1KWeD88e/idgoJqDm3JV/YUiPwkoKK92ylff2MGxSz1CSjsXelx0YA==}

  '@types/geojson@7946.0.16':
    resolution: {integrity: sha512-6C8nqWur3j98U6+lXDfTUWIfgvZU+EumvpHKcYjujKH7woYyLj2sUmff0tRhrqM7BohUw7Pz3ZB1jj2gW9Fvmg==}

  '@types/hast@3.0.4':
    resolution: {integrity: sha512-WPs+bbQw5aCj+x6laNGWLH3wviHtoCv/P3+otBhbOhJgG8qtpdAMlTCxLtsTWA7LH1Oh/bFCHsBn0TPS5m30EQ==}

  '@types/http-errors@2.0.5':
    resolution: {integrity: sha512-r8Tayk8HJnX0FztbZN7oVqGccWgw98T/0neJphO91KkmOzug1KkofZURD4UaD5uH8AqcFLfdPErnBod0u71/qg==}

  '@types/json-schema@7.0.15':
    resolution: {integrity: sha512-5+fP8P8MFNC+AyZCDxrB2pkZFPGzqQWUzpSeuuVLvm8VMcorNYavBqoFcxK8bQz4Qsbn4oUEEem4wDLfcysGHA==}

  '@types/linkify-it@5.0.0':
    resolution: {integrity: sha512-sVDA58zAw4eWAffKOaQH5/5j3XeayukzDk+ewSsnv3p4yJEZHCCzMDiZM8e0OUrRvmpGZ85jf4yDHkHsgBNr9Q==}

  '@types/markdown-it@14.1.2':
    resolution: {integrity: sha512-promo4eFwuiW+TfGxhi+0x3czqTYJkG8qB17ZUJiVF10Xm7NLVRSLUsfRTU/6h1e24VvRnXCx+hG7li58lkzog==}

  '@types/mdast@4.0.4':
    resolution: {integrity: sha512-kGaNbPh1k7AFzgpud/gMdvIm5xuECykRR+JnWKQno9TAXVa6WIVCGTPvYGekIDL4uwCZQSYbUxNBSb1aUo79oA==}

  '@types/mdurl@2.0.0':
    resolution: {integrity: sha512-RGdgjQUZba5p6QEFAVx2OGb8rQDL/cPRG7GiedRzMcJ1tYnUANBncjbSB1NRGwbvjcPeikRABz2nshyPk1bhWg==}

  '@types/methods@1.1.4':
    resolution: {integrity: sha512-ymXWVrDiCxTBE3+RIrrP533E70eA+9qu7zdWoHuOmGujkYtzf4HQF96b8nwHLqhuf4ykX61IGRIB38CC6/sImQ==}

  '@types/node@24.7.0':
    resolution: {integrity: sha512-IbKooQVqUBrlzWTi79E8Fw78l8k1RNtlDDNWsFZs7XonuQSJ8oNYfEeclhprUldXISRMLzBpILuKgPlIxm+/Yw==}

  '@types/prompts@2.4.9':
    resolution: {integrity: sha512-qTxFi6Buiu8+50/+3DGIWLHM6QuWsEKugJnnP6iv2Mc4ncxE4A/OJkjuVOA+5X0X1S/nq5VJRa8Lu+nwcvbrKA==}

  '@types/qs@6.14.0':
    resolution: {integrity: sha512-eOunJqu0K1923aExK6y8p6fsihYEn/BYuQ4g0CxAAgFc4b/ZLN4CrsRZ55srTdqoiLzU2B2evC+apEIxprEzkQ==}

  '@types/range-parser@1.2.7':
    resolution: {integrity: sha512-hKormJbkJqzQGhziax5PItDUTMAM9uE2XXQmM37dyd4hVM+5aVl7oVxMVUiVQn2oCQFN/LKCZdvSM0pFRqbSmQ==}

  '@types/readdir-glob@1.1.5':
    resolution: {integrity: sha512-raiuEPUYqXu+nvtY2Pe8s8FEmZ3x5yAH4VkLdihcPdalvsHltomrRC9BzuStrJ9yk06470hS0Crw0f1pXqD+Hg==}

  '@types/semver@7.7.1':
    resolution: {integrity: sha512-FmgJfu+MOcQ370SD0ev7EI8TlCAfKYU+B4m5T3yXc1CiRN94g/SZPtsCkk506aUDtlMnFZvasDwHHUcZUEaYuA==}

  '@types/send@1.2.1':
    resolution: {integrity: sha512-arsCikDvlU99zl1g69TcAB3mzZPpxgw0UQnaHeC1Nwb015xp8bknZv5rIfri9xTOcMuaVgvabfIRA7PSZVuZIQ==}

  '@types/serve-static@2.2.0':
    resolution: {integrity: sha512-8mam4H1NHLtu7nmtalF7eyBH14QyOASmcxHhSfEoRyr0nP/YdoesEtU+uSRvMe96TW/HPTtkoKqQLl53N7UXMQ==}

  '@types/superagent@8.1.9':
    resolution: {integrity: sha512-pTVjI73witn+9ILmoJdajHGW2jkSaOzhiFYF1Rd3EQ94kymLqB9PjD9ISg7WaALC7+dCHT0FGe9T2LktLq/3GQ==}

  '@types/supertest@6.0.3':
    resolution: {integrity: sha512-8WzXq62EXFhJ7QsH3Ocb/iKQ/Ty9ZVWnVzoTKc9tyyFRRF3a74Tk2+TLFgaFFw364Ere+npzHKEJ6ga2LzIL7w==}

  '@types/triple-beam@1.3.5':
    resolution: {integrity: sha512-6WaYesThRMCl19iryMYP7/x2OVgCtbIVflDGFpWnb9irXI3UjYE4AzmYuiUKY1AJstGijoY+MgUszMgRxIYTYw==}

  '@types/trusted-types@2.0.7':
    resolution: {integrity: sha512-ScaPdn1dQczgbl0QFTeTOmVHFULt394XJgOQNoyVhZ6r2vLnMLJfBPd53SB52T/3G36VI1/g2MZaX0cwDuXsfw==}

  '@types/unist@3.0.3':
    resolution: {integrity: sha512-ko/gIFJRv177XgZsZcBwnqJN5x/Gien8qNOn0D5bQU/zAzVf9Zt3BlcUiLqhV9y4ARk0GbT3tnUiPNgnTXzc/Q==}

  '@types/web-bluetooth@0.0.21':
    resolution: {integrity: sha512-oIQLCGWtcFZy2JW77j9k8nHzAOpqMHLQejDA48XXMWH6tjCQHz5RCFz1bzsmROyL6PUm+LLnUiI4BCn221inxA==}

  '@types/yargs-parser@21.0.3':
    resolution: {integrity: sha512-I4q9QU9MQv4oEOz4tAHJtNz1cwuLxn2F3xcc2iV5WdqLPpUnj30aUuxt1mAxYTG+oe8CZMV/+6rU4S4gRDzqtQ==}

  '@types/yargs@17.0.35':
    resolution: {integrity: sha512-qUHkeCyQFxMXg79wQfTtfndEC+N9ZZg76HJftDJp+qH2tV7Gj4OJi7l+PiWwJ+pWtW8GwSmqsDj/oymhrTWXjg==}

  '@typescript-eslint/eslint-plugin@8.43.0':
    resolution: {integrity: sha512-8tg+gt7ENL7KewsKMKDHXR1vm8tt9eMxjJBYINf6swonlWgkYn5NwyIgXpbbDxTNU5DgpDFfj95prcTq2clIQQ==}
    engines: {node: ^18.18.0 || ^20.9.0 || >=21.1.0}
    peerDependencies:
      '@typescript-eslint/parser': ^8.43.0
      eslint: ^8.57.0 || ^9.0.0
      typescript: '>=4.8.4 <6.0.0'

  '@typescript-eslint/parser@8.47.0':
    resolution: {integrity: sha512-lJi3PfxVmo0AkEY93ecfN+r8SofEqZNGByvHAI3GBLrvt1Cw6H5k1IM02nSzu0RfUafr2EvFSw0wAsZgubNplQ==}
    engines: {node: ^18.18.0 || ^20.9.0 || >=21.1.0}
    peerDependencies:
      eslint: ^8.57.0 || ^9.0.0
      typescript: '>=4.8.4 <6.0.0'

  '@typescript-eslint/project-service@8.43.0':
    resolution: {integrity: sha512-htB/+D/BIGoNTQYffZw4uM4NzzuolCoaA/BusuSIcC8YjmBYQioew5VUZAYdAETPjeed0hqCaW7EHg+Robq8uw==}
    engines: {node: ^18.18.0 || ^20.9.0 || >=21.1.0}
    peerDependencies:
      typescript: '>=4.8.4 <6.0.0'

  '@typescript-eslint/project-service@8.47.0':
    resolution: {integrity: sha512-2X4BX8hUeB5JcA1TQJ7GjcgulXQ+5UkNb0DL8gHsHUHdFoiCTJoYLTpib3LtSDPZsRET5ygN4qqIWrHyYIKERA==}
    engines: {node: ^18.18.0 || ^20.9.0 || >=21.1.0}
    peerDependencies:
      typescript: '>=4.8.4 <6.0.0'

  '@typescript-eslint/scope-manager@8.43.0':
    resolution: {integrity: sha512-daSWlQ87ZhsjrbMLvpuuMAt3y4ba57AuvadcR7f3nl8eS3BjRc8L9VLxFLk92RL5xdXOg6IQ+qKjjqNEimGuAg==}
    engines: {node: ^18.18.0 || ^20.9.0 || >=21.1.0}

  '@typescript-eslint/scope-manager@8.47.0':
    resolution: {integrity: sha512-a0TTJk4HXMkfpFkL9/WaGTNuv7JWfFTQFJd6zS9dVAjKsojmv9HT55xzbEpnZoY+VUb+YXLMp+ihMLz/UlZfDg==}
    engines: {node: ^18.18.0 || ^20.9.0 || >=21.1.0}

  '@typescript-eslint/tsconfig-utils@8.43.0':
    resolution: {integrity: sha512-ALC2prjZcj2YqqL5X/bwWQmHA2em6/94GcbB/KKu5SX3EBDOsqztmmX1kMkvAJHzxk7TazKzJfFiEIagNV3qEA==}
    engines: {node: ^18.18.0 || ^20.9.0 || >=21.1.0}
    peerDependencies:
      typescript: '>=4.8.4 <6.0.0'

  '@typescript-eslint/tsconfig-utils@8.47.0':
    resolution: {integrity: sha512-ybUAvjy4ZCL11uryalkKxuT3w3sXJAuWhOoGS3T/Wu+iUu1tGJmk5ytSY8gbdACNARmcYEB0COksD2j6hfGK2g==}
    engines: {node: ^18.18.0 || ^20.9.0 || >=21.1.0}
    peerDependencies:
      typescript: '>=4.8.4 <6.0.0'

  '@typescript-eslint/type-utils@8.43.0':
    resolution: {integrity: sha512-qaH1uLBpBuBBuRf8c1mLJ6swOfzCXryhKND04Igr4pckzSEW9JX5Aw9AgW00kwfjWJF0kk0ps9ExKTfvXfw4Qg==}
    engines: {node: ^18.18.0 || ^20.9.0 || >=21.1.0}
    peerDependencies:
      eslint: ^8.57.0 || ^9.0.0
      typescript: '>=4.8.4 <6.0.0'

  '@typescript-eslint/types@8.43.0':
    resolution: {integrity: sha512-vQ2FZaxJpydjSZJKiSW/LJsabFFvV7KgLC5DiLhkBcykhQj8iK9BOaDmQt74nnKdLvceM5xmhaTF+pLekrxEkw==}
    engines: {node: ^18.18.0 || ^20.9.0 || >=21.1.0}

  '@typescript-eslint/types@8.47.0':
    resolution: {integrity: sha512-nHAE6bMKsizhA2uuYZbEbmp5z2UpffNrPEqiKIeN7VsV6UY/roxanWfoRrf6x/k9+Obf+GQdkm0nPU+vnMXo9A==}
    engines: {node: ^18.18.0 || ^20.9.0 || >=21.1.0}

  '@typescript-eslint/typescript-estree@8.43.0':
    resolution: {integrity: sha512-7Vv6zlAhPb+cvEpP06WXXy/ZByph9iL6BQRBDj4kmBsW98AqEeQHlj/13X+sZOrKSo9/rNKH4Ul4f6EICREFdw==}
    engines: {node: ^18.18.0 || ^20.9.0 || >=21.1.0}
    peerDependencies:
      typescript: '>=4.8.4 <6.0.0'

  '@typescript-eslint/typescript-estree@8.47.0':
    resolution: {integrity: sha512-k6ti9UepJf5NpzCjH31hQNLHQWupTRPhZ+KFF8WtTuTpy7uHPfeg2NM7cP27aCGajoEplxJDFVCEm9TGPYyiVg==}
    engines: {node: ^18.18.0 || ^20.9.0 || >=21.1.0}
    peerDependencies:
      typescript: '>=4.8.4 <6.0.0'

  '@typescript-eslint/utils@8.43.0':
    resolution: {integrity: sha512-S1/tEmkUeeswxd0GGcnwuVQPFWo8NzZTOMxCvw8BX7OMxnNae+i8Tm7REQen/SwUIPoPqfKn7EaZ+YLpiB3k9g==}
    engines: {node: ^18.18.0 || ^20.9.0 || >=21.1.0}
    peerDependencies:
      eslint: ^8.57.0 || ^9.0.0
      typescript: '>=4.8.4 <6.0.0'

  '@typescript-eslint/visitor-keys@8.43.0':
    resolution: {integrity: sha512-T+S1KqRD4sg/bHfLwrpF/K3gQLBM1n7Rp7OjjikjTEssI2YJzQpi5WXoynOaQ93ERIuq3O8RBTOUYDKszUCEHw==}
    engines: {node: ^18.18.0 || ^20.9.0 || >=21.1.0}

  '@typescript-eslint/visitor-keys@8.47.0':
    resolution: {integrity: sha512-SIV3/6eftCy1bNzCQoPmbWsRLujS8t5iDIZ4spZOBHqrM+yfX2ogg8Tt3PDTAVKw3sSCiUgg30uOAvK2r9zGjQ==}
    engines: {node: ^18.18.0 || ^20.9.0 || >=21.1.0}

  '@ungap/structured-clone@1.3.0':
    resolution: {integrity: sha512-WmoN8qaIAo7WTYWbAZuG8PYEhn5fkz7dZrqTBZ7dtt//lL2Gwms1IcnQ5yHqjDfX8Ft5j4YzDM23f87zBfDe9g==}

  '@vitejs/plugin-vue@5.2.4':
    resolution: {integrity: sha512-7Yx/SXSOcQq5HiiV3orevHUFn+pmMB4cgbEkDYgnkUWb0WfeQ/wa2yFv6D5ICiCQOVpjA7vYDXrC7AGO8yjDHA==}
    engines: {node: ^18.0.0 || >=20.0.0}
    peerDependencies:
      vite: ^5.0.0 || ^6.0.0
      vue: ^3.2.25

  '@vitest/coverage-v8@1.6.1':
    resolution: {integrity: sha512-6YeRZwuO4oTGKxD3bijok756oktHSIm3eczVVzNe3scqzuhLwltIF3S9ZL/vwOVIpURmU6SnZhziXXAfw8/Qlw==}
    peerDependencies:
      vitest: 1.6.1

  '@vitest/expect@1.6.1':
    resolution: {integrity: sha512-jXL+9+ZNIJKruofqXuuTClf44eSpcHlgj3CiuNihUF3Ioujtmc0zIa3UJOW5RjDK1YLBJZnWBlPuqhYycLioog==}

  '@vitest/runner@1.6.1':
    resolution: {integrity: sha512-3nSnYXkVkf3mXFfE7vVyPmi3Sazhb/2cfZGGs0JRzFsPFvAMBEcrweV1V1GsrstdXeKCTXlJbvnQwGWgEIHmOA==}

  '@vitest/snapshot@1.6.1':
    resolution: {integrity: sha512-WvidQuWAzU2p95u8GAKlRMqMyN1yOJkGHnx3M1PL9Raf7AQ1kwLKg04ADlCa3+OXUZE7BceOhVZiuWAbzCKcUQ==}

  '@vitest/spy@1.6.1':
    resolution: {integrity: sha512-MGcMmpGkZebsMZhbQKkAf9CX5zGvjkBTqf8Zx3ApYWXr3wG+QvEu2eXWfnIIWYSJExIp4V9FCKDEeygzkYrXMw==}

  '@vitest/utils@1.6.1':
    resolution: {integrity: sha512-jOrrUvXM4Av9ZWiG1EajNto0u96kWAhJ1LmPmJhXXQx/32MecEKd10pOLYgS2BQx1TgkGhloPU1ArDW2vvaY6g==}

  '@vue/compiler-core@3.5.22':
    resolution: {integrity: sha512-jQ0pFPmZwTEiRNSb+i9Ow/I/cHv2tXYqsnHKKyCQ08irI2kdF5qmYedmF8si8mA7zepUFmJ2hqzS8CQmNOWOkQ==}

  '@vue/compiler-dom@3.5.22':
    resolution: {integrity: sha512-W8RknzUM1BLkypvdz10OVsGxnMAuSIZs9Wdx1vzA3mL5fNMN15rhrSCLiTm6blWeACwUwizzPVqGJgOGBEN/hA==}

  '@vue/compiler-sfc@3.5.22':
    resolution: {integrity: sha512-tbTR1zKGce4Lj+JLzFXDq36K4vcSZbJ1RBu8FxcDv1IGRz//Dh2EBqksyGVypz3kXpshIfWKGOCcqpSbyGWRJQ==}

  '@vue/compiler-ssr@3.5.22':
    resolution: {integrity: sha512-GdgyLvg4R+7T8Nk2Mlighx7XGxq/fJf9jaVofc3IL0EPesTE86cP/8DD1lT3h1JeZr2ySBvyqKQJgbS54IX1Ww==}

  '@vue/devtools-api@7.7.7':
    resolution: {integrity: sha512-lwOnNBH2e7x1fIIbVT7yF5D+YWhqELm55/4ZKf45R9T8r9dE2AIOy8HKjfqzGsoTHFbWbr337O4E0A0QADnjBg==}

  '@vue/devtools-kit@7.7.7':
    resolution: {integrity: sha512-wgoZtxcTta65cnZ1Q6MbAfePVFxfM+gq0saaeytoph7nEa7yMXoi6sCPy4ufO111B9msnw0VOWjPEFCXuAKRHA==}

  '@vue/devtools-shared@7.7.7':
    resolution: {integrity: sha512-+udSj47aRl5aKb0memBvcUG9koarqnxNM5yjuREvqwK6T3ap4mn3Zqqc17QrBFTqSMjr3HK1cvStEZpMDpfdyw==}

  '@vue/reactivity@3.5.22':
    resolution: {integrity: sha512-f2Wux4v/Z2pqc9+4SmgZC1p73Z53fyD90NFWXiX9AKVnVBEvLFOWCEgJD3GdGnlxPZt01PSlfmLqbLYzY/Fw4A==}

  '@vue/runtime-core@3.5.22':
    resolution: {integrity: sha512-EHo4W/eiYeAzRTN5PCextDUZ0dMs9I8mQ2Fy+OkzvRPUYQEyK9yAjbasrMCXbLNhF7P0OUyivLjIy0yc6VrLJQ==}

  '@vue/runtime-dom@3.5.22':
    resolution: {integrity: sha512-Av60jsryAkI023PlN7LsqrfPvwfxOd2yAwtReCjeuugTJTkgrksYJJstg1e12qle0NarkfhfFu1ox2D+cQotww==}

  '@vue/server-renderer@3.5.22':
    resolution: {integrity: sha512-gXjo+ao0oHYTSswF+a3KRHZ1WszxIqO7u6XwNHqcqb9JfyIL/pbWrrh/xLv7jeDqla9u+LK7yfZKHih1e1RKAQ==}
    peerDependencies:
      vue: 3.5.22

  '@vue/shared@3.5.22':
    resolution: {integrity: sha512-F4yc6palwq3TT0u+FYf0Ns4Tfl9GRFURDN2gWG7L1ecIaS/4fCIuFOjMTnCyjsu/OK6vaDKLCrGAa+KvvH+h4w==}

  '@vueuse/core@12.8.2':
    resolution: {integrity: sha512-HbvCmZdzAu3VGi/pWYm5Ut+Kd9mn1ZHnn4L5G8kOQTPs/IwIAmJoBrmYk2ckLArgMXZj0AW3n5CAejLUO+PhdQ==}

  '@vueuse/integrations@12.8.2':
    resolution: {integrity: sha512-fbGYivgK5uBTRt7p5F3zy6VrETlV9RtZjBqd1/HxGdjdckBgBM4ugP8LHpjolqTj14TXTxSK1ZfgPbHYyGuH7g==}
    peerDependencies:
      async-validator: ^4
      axios: ^1
      change-case: ^5
      drauu: ^0.4
      focus-trap: ^7
      fuse.js: ^7
      idb-keyval: ^6
      jwt-decode: ^4
      nprogress: ^0.2
      qrcode: ^1.5
      sortablejs: ^1
      universal-cookie: ^7
    peerDependenciesMeta:
      async-validator:
        optional: true
      axios:
        optional: true
      change-case:
        optional: true
      drauu:
        optional: true
      focus-trap:
        optional: true
      fuse.js:
        optional: true
      idb-keyval:
        optional: true
      jwt-decode:
        optional: true
      nprogress:
        optional: true
      qrcode:
        optional: true
      sortablejs:
        optional: true
      universal-cookie:
        optional: true

  '@vueuse/metadata@12.8.2':
    resolution: {integrity: sha512-rAyLGEuoBJ/Il5AmFHiziCPdQzRt88VxR+Y/A/QhJ1EWtWqPBBAxTAFaSkviwEuOEZNtW8pvkPgoCZQ+HxqW1A==}

  '@vueuse/shared@12.8.2':
    resolution: {integrity: sha512-dznP38YzxZoNloI0qpEfpkms8knDtaoQ6Y/sfS0L7Yki4zh40LFHEhur0odJC6xTHG5dxWVPiUWBXn+wCG2s5w==}

  abort-controller@3.0.0:
    resolution: {integrity: sha512-h8lQ8tacZYnR3vNQTgibj+tODHI5/+l06Au2Pcriv/Gmet0eaj4TwWH41sO9wnHDiQsEj19q0drzdWdeAHtweg==}
    engines: {node: '>=6.5'}

  accepts@2.0.0:
    resolution: {integrity: sha512-5cvg6CtKwfgdmVqY1WIiXKc3Q1bkRqGLi+2W/6ao+6Y7gu/RCwRuAhGEzh5B4KlszSuTLgZYuqFqo5bImjNKng==}
    engines: {node: '>= 0.6'}

  acorn-jsx@5.3.2:
    resolution: {integrity: sha512-rq9s+JNhf0IChjtDXxllJ7g41oZk5SlXtp0LHwyA5cejwn7vKmKp4pPri6YEePv2PU65sAsegbXtIinmDFDXgQ==}
    peerDependencies:
      acorn: ^6.0.0 || ^7.0.0 || ^8.0.0

  acorn-walk@8.3.4:
    resolution: {integrity: sha512-ueEepnujpqee2o5aIYnvHU6C0A42MNdsIDeqy5BydrkuC5R1ZuUFnm27EeFJGoEHJQgn3uleRvmTXaJgfXbt4g==}
    engines: {node: '>=0.4.0'}

  acorn@8.14.1:
    resolution: {integrity: sha512-OvQ/2pUDKmgfCg++xsTX1wGxfTaszcHVcTctW4UJB4hibJx2HXxxO5UmVgyjMa+ZDsiaf5wWLXYpRWMmBI0QHg==}
    engines: {node: '>=0.4.0'}
    hasBin: true

  acorn@8.15.0:
    resolution: {integrity: sha512-NZyJarBfL7nWwIq+FDL6Zp/yHEhePMNnnJ0y3qfieCrmNvYct8uvtiV41UvlSe6apAfk0fY1FbWx+NwfmpvtTg==}
    engines: {node: '>=0.4.0'}
    hasBin: true

  agent-base@7.1.4:
    resolution: {integrity: sha512-MnA+YT8fwfJPgBx3m60MNqakm30XOkyIoH1y6huTQvC0PwZG7ki8NacLBcrPbNoo8vEZy7Jpuk7+jMO+CUovTQ==}
    engines: {node: '>= 14'}

  ajv-formats@3.0.1:
    resolution: {integrity: sha512-8iUql50EUR+uUcdRQ3HDqa6EVyo3docL8g5WJ3FNcWmu62IbkGUue/pEyLBW8VGKKucTPgqeks4fIU1DA4yowQ==}
    peerDependencies:
      ajv: ^8.0.0
    peerDependenciesMeta:
      ajv:
        optional: true

  ajv@6.12.6:
    resolution: {integrity: sha512-j3fVLgvTo527anyYyJOGTYJbG+vnnQYvE0m5mmkc1TK+nxAppkCLMIL0aZ4dblVCNoGShhm+kzE4ZUykBoMg4g==}

  ajv@8.17.1:
    resolution: {integrity: sha512-B/gBuNg5SiMTrPkC+A2+cW0RszwxYmn6VYxB/inlBStS5nx6xHIt/ehKRhIMhqusl7a8LjQoZnjCs5vhwxOQ1g==}

  algoliasearch@5.41.0:
    resolution: {integrity: sha512-9E4b3rJmYbBkn7e3aAPt1as+VVnRhsR4qwRRgOzpeyz4PAOuwKh0HI4AN6mTrqK0S0M9fCCSTOUnuJ8gPY/tvA==}
    engines: {node: '>= 14.0.0'}

  ansi-align@3.0.1:
    resolution: {integrity: sha512-IOfwwBF5iczOjp/WeY4YxyjqAFMQoZufdQWDd19SEExbVLNXqvpzSJ/M7Za4/sCPmQ0+GRquoA7bGcINcxew6w==}

  ansi-escapes@7.0.0:
    resolution: {integrity: sha512-GdYO7a61mR0fOlAsvC9/rIHf7L96sBc6dEWzeOu+KAea5bZyQRPIpojrVoI4AXGJS/ycu/fBTdLrUkA4ODrvjw==}
    engines: {node: '>=18'}

  ansi-regex@5.0.1:
    resolution: {integrity: sha512-quJQXlTSUGL2LH9SUXo8VwsY4soanhgo6LNSm84E1LBcE8s3O0wpdiRzyR9z/ZZJMlMWv37qOOb9pdJlMUEKFQ==}
    engines: {node: '>=8'}

  ansi-regex@6.2.0:
    resolution: {integrity: sha512-TKY5pyBkHyADOPYlRT9Lx6F544mPl0vS5Ew7BJ45hA08Q+t3GjbueLliBWN3sMICk6+y7HdyxSzC4bWS8baBdg==}
    engines: {node: '>=12'}

  ansi-styles@4.3.0:
    resolution: {integrity: sha512-zbB9rCJAT1rbjiVDb2hqKFHNYLxgtk8NURxZ3IZwD3F6NtxbXZQCnnSi1Lkx+IDohdPlFp222wVALIheZJQSEg==}
    engines: {node: '>=8'}

  ansi-styles@5.2.0:
    resolution: {integrity: sha512-Cxwpt2SfTzTtXcfOlzGEee8O+c+MmUgGrNiBcXnuWxuFJHe6a5Hz7qwhwe5OgaSYI0IJvkLqWX1ASG+cJOkEiA==}
    engines: {node: '>=10'}

  ansi-styles@6.2.1:
    resolution: {integrity: sha512-bN798gFfQX+viw3R7yrGWRqnrN2oRkEkUjjl4JNn4E8GxxbjtG3FbrEIIY3l8/hrwUwIeCZvi4QuOTP4MErVug==}
    engines: {node: '>=12'}

  ansi-styles@6.2.3:
    resolution: {integrity: sha512-4Dj6M28JB+oAH8kFkTLUo+a2jwOFkuqb3yucU0CANcRRUbxS0cP0nZYCGjcc3BNXwRIsUVmDGgzawme7zvJHvg==}
    engines: {node: '>=12'}

  anymatch@3.1.3:
    resolution: {integrity: sha512-KMReFUr0B4t+D+OBkjR3KYqvocp2XaSzO55UcB6mgQMd3KbcE+mWTyvVV7D/zsdEbNnV6acZUutkiHQXvTr1Rw==}
    engines: {node: '>= 8'}

  archiver-utils@5.0.2:
    resolution: {integrity: sha512-wuLJMmIBQYCsGZgYLTy5FIB2pF6Lfb6cXMSF8Qywwk3t20zWnAi7zLcQFdKQmIB8wyZpY5ER38x08GbwtR2cLA==}
    engines: {node: '>= 14'}

  archiver@7.0.1:
    resolution: {integrity: sha512-ZcbTaIqJOfCc03QwD468Unz/5Ir8ATtvAHsK+FdXbDIbGfihqh9mrvdcYunQzqn4HrvWWaFyaxJhGZagaJJpPQ==}
    engines: {node: '>= 14'}

  arg@4.1.3:
    resolution: {integrity: sha512-58S9QDqG0Xx27YwPSt9fJxivjYl432YCwfDMfZ+71RAqUrZef7LrKQZ3LHLOwCS4FLNBplP533Zx895SeOCHvA==}

  argparse@2.0.1:
    resolution: {integrity: sha512-8+9WqebbFzpX9OR+Wa6O29asIogeRMzcGtAINdpMHHyAg10f05aSFVBbcEqGf/PXw1EjAZ+q2/bEBg3DvurK3Q==}

  aria-query@5.3.2:
    resolution: {integrity: sha512-COROpnaoap1E2F000S62r6A60uHZnmlvomhfyT2DlTcrY1OrBKn2UhH7qn5wTC9zMvD0AY7csdPSNwKP+7WiQw==}
    engines: {node: '>= 0.4'}

  array-union@2.1.0:
    resolution: {integrity: sha512-HGyxoOTYUyCM6stUe6EJgnd4EoewAI7zMdfqO+kGjnlZmBDz/cR5pf8r/cR4Wq60sL/p0IkcjUEEPwS3GFrIyw==}
    engines: {node: '>=8'}

  asap@2.0.6:
    resolution: {integrity: sha512-BSHWgDSAiKs50o2Re8ppvp3seVHXSRM44cdSsT9FfNEUUZLOGWVCsiWaRPWM1Znn+mqZ1OfVZ3z3DWEzSp7hRA==}

  assertion-error@1.1.0:
    resolution: {integrity: sha512-jgsaNduz+ndvGyFt3uSuWqvy4lCnIJiovtouQN5JZHOKCS2QuhEdbcQHFhVksz2N2U9hXJo8odG7ETyWlEeuDw==}

  async@3.2.6:
    resolution: {integrity: sha512-htCUDlxyyCLMgaM3xXg0C0LW2xqfuQ6p05pCEIsXuyQ+a1koYKTuBMzRNwmybfLgvJDMd0r1LTn4+E0Ti6C2AA==}

  asynckit@0.4.0:
    resolution: {integrity: sha512-Oei9OH4tRh0YqU3GxhX79dM/mwVgvbZJaSNaRk+bshkj0S5cfHcgYakreBjrHwatXKbz+IoIdYLxrKim2MjW0Q==}

  axios@1.13.2:
    resolution: {integrity: sha512-VPk9ebNqPcy5lRGuSlKx752IlDatOjT9paPlm8A7yOuW2Fbvp4X3JznJtT4f0GzGLLiWE9W8onz51SqLYwzGaA==}

  b4a@1.7.1:
    resolution: {integrity: sha512-ZovbrBV0g6JxK5cGUF1Suby1vLfKjv4RWi8IxoaO/Mon8BDD9I21RxjHFtgQ+kskJqLAVyQZly3uMBui+vhc8Q==}
    peerDependencies:
      react-native-b4a: '*'
    peerDependenciesMeta:
      react-native-b4a:
        optional: true

  balanced-match@1.0.2:
    resolution: {integrity: sha512-3oSeUO0TMV67hN1AmbXsK4yaqU7tjiHlbxRDZOpH0KW9+CeX4bRAaX0Anxt0tx2MrpRpWwQaPwIlISEJhYU5Pw==}

  bare-events@2.6.1:
    resolution: {integrity: sha512-AuTJkq9XmE6Vk0FJVNq5QxETrSA/vKHarWVBG5l/JbdCL1prJemiyJqUS0jrlXO0MftuPq4m3YVYhoNc5+aE/g==}

  base64-js@1.5.1:
    resolution: {integrity: sha512-AKpaYlHn8t4SVbOHCy+b5+KKgvR4vrsD8vbvrbiQJps7fKDTkjkDry6ji0rUJjC0kzbNePLwzxq8iypo41qeWA==}

  binary-extensions@2.3.0:
    resolution: {integrity: sha512-Ceh+7ox5qe7LJuLHoY0feh3pHuUDHAcRUeyL2VYghZwfpkNIy/+8Ocg0a3UuSoYzavmylwuLWQOf3hl0jjMMIw==}
    engines: {node: '>=8'}

  birpc@2.6.1:
    resolution: {integrity: sha512-LPnFhlDpdSH6FJhJyn4M0kFO7vtQ5iPw24FnG0y21q09xC7e8+1LeR31S1MAIrDAHp4m7aas4bEkTDTvMAtebQ==}

  body-parser@2.2.1:
    resolution: {integrity: sha512-nfDwkulwiZYQIGwxdy0RUmowMhKcFVcYXUU7m4QlKYim1rUtg83xm2yjZ40QjDuc291AJjjeSc9b++AWHSgSHw==}
    engines: {node: '>=18'}

  boxen@8.0.1:
    resolution: {integrity: sha512-F3PH5k5juxom4xktynS7MoFY+NUWH5LC4CnH11YB8NPew+HLpmBLCybSAEyb2F+4pRXhuhWqFesoQd6DAyc2hw==}
    engines: {node: '>=18'}

  brace-expansion@1.1.12:
    resolution: {integrity: sha512-9T9UjW3r0UW5c1Q7GTwllptXwhvYmEzFhzMfZ9H7FQWt+uZePjZPjBP/W1ZEyZ1twGWom5/56TF4lPcqjnDHcg==}

  brace-expansion@2.0.2:
    resolution: {integrity: sha512-Jt0vHyM+jmUBqojB7E1NIYadt0vI0Qxjxd2TErW94wDz+E2LAm5vKMXXwg6ZZBTHPuUlDgQHKXvjGBdfcF1ZDQ==}

  braces@3.0.3:
    resolution: {integrity: sha512-yQbXgO/OSZVD2IsiLlro+7Hf6Q18EJrKSEsdoMzKePKXct3gvD8oLcOQdIzGupr5Fj+EDe8gO/lxc1BzfMpxvA==}
    engines: {node: '>=8'}

  buffer-crc32@1.0.0:
    resolution: {integrity: sha512-Db1SbgBS/fg/392AblrMJk97KggmvYhr4pB5ZIMTWtaivCPMWLkmb7m21cJvpvgK+J3nsU2CmmixNBZx4vFj/w==}
    engines: {node: '>=8.0.0'}

  buffer-from@1.1.2:
    resolution: {integrity: sha512-E+XQCRwSbaaiChtv6k6Dwgc+bx+Bs6vuKJHHl5kox/BaKbhiXzqQOwK4cO22yElGp2OCmjwVhT3HmxgyPGnJfQ==}

  buffer@6.0.3:
    resolution: {integrity: sha512-FTiCpNxtwiZZHEZbcbTIcZjERVICn9yq/pDFkTl95/AxzD1naBctN7YO68riM/gLSDY7sdrMby8hofADYuuqOA==}

  bytes@3.1.2:
    resolution: {integrity: sha512-/Nf7TyzTx6S3yRJObOAV7956r8cr2+Oj8AC5dt8wSP3BQAoeX58NoHyCU8P8zGkNXStjTSi6fzO6F0pBdcYbEg==}
    engines: {node: '>= 0.8'}

  cac@6.7.14:
    resolution: {integrity: sha512-b6Ilus+c3RrdDk+JhLKUAQfzzgLEPy6wcXqS7f/xe1EETvsDP6GORG7SFuOs6cID5YkqchW/LXZbX5bc8j7ZcQ==}
    engines: {node: '>=8'}

  call-bind-apply-helpers@1.0.2:
    resolution: {integrity: sha512-Sp1ablJ0ivDkSzjcaJdxEunN5/XvksFJ2sMBFfq6x0ryhQV/2b/KwFe21cMpmHtPOSij8K99/wSfoEuTObmuMQ==}
    engines: {node: '>= 0.4'}

  call-bound@1.0.4:
    resolution: {integrity: sha512-+ys997U96po4Kx/ABpBCqhA9EuxJaQWDQg7295H4hBphv3IZg0boBKuwYpt4YXp6MZ5AmZQnU/tyMTlRpaSejg==}
    engines: {node: '>= 0.4'}

  callsites@3.1.0:
    resolution: {integrity: sha512-P8BjAsXvZS+VIDUI11hHCQEv74YT67YUi5JJFNWIqL235sBmjX4+qx9Muvls5ivyNENctx46xQLQ3aTuE7ssaQ==}
    engines: {node: '>=6'}

  camelcase@8.0.0:
    resolution: {integrity: sha512-8WB3Jcas3swSvjIeA2yvCJ+Miyz5l1ZmB6HFb9R1317dt9LCQoswg/BGrmAmkWVEszSrrg4RwmO46qIm2OEnSA==}
    engines: {node: '>=16'}

  ccount@2.0.1:
    resolution: {integrity: sha512-eyrF0jiFpY+3drT6383f1qhkbGsLSifNAjA61IUjZjmLCWjItY6LB9ft9YhoDgwfmclB2zhu51Lc7+95b8NRAg==}

  chai@4.5.0:
    resolution: {integrity: sha512-RITGBfijLkBddZvnn8jdqoTypxvqbOLYQkGGxXzeFjVHvudaPw0HNFD9x928/eUwYWd2dPCugVqspGALTZZQKw==}
    engines: {node: '>=4'}

  chalk@4.1.2:
    resolution: {integrity: sha512-oKnbhFyRIXpUuez8iBMmyEa4nbj4IOQyuhc/wy9kY7/WVPcwIO9VA668Pu8RkO7+0G76SLROeyw9CpQ061i4mA==}
    engines: {node: '>=10'}

  chalk@5.6.2:
    resolution: {integrity: sha512-7NzBL0rN6fMUW+f7A6Io4h40qQlG+xGmtMxfbnH/K7TAtt8JQWVQK+6g0UXKMeVJoyV5EkkNsErQ8pVD3bLHbA==}
    engines: {node: ^12.17.0 || ^14.13 || >=16.0.0}

  character-entities-html4@2.1.0:
    resolution: {integrity: sha512-1v7fgQRj6hnSwFpq1Eu0ynr/CDEw0rXo2B61qXrLNdHZmPKgb7fqS1a2JwF0rISo9q77jDI8VMEHoApn8qDoZA==}

  character-entities-legacy@3.0.0:
    resolution: {integrity: sha512-RpPp0asT/6ufRm//AJVwpViZbGM/MkjQFxJccQRHmISF/22NBtsHqAWmL+/pmkPWoIUJdWyeVleTl1wydHATVQ==}

  check-error@1.0.3:
    resolution: {integrity: sha512-iKEoDYaRmd1mxM90a2OEfWhjsjPpYPuQ+lMYsoxB126+t8fw7ySEO48nmDg5COTjxDI65/Y2OWpeEHk3ZOe8zg==}

  chevrotain-allstar@0.3.1:
    resolution: {integrity: sha512-b7g+y9A0v4mxCW1qUhf3BSVPg+/NvGErk/dOkrDaHA0nQIQGAtrOjlX//9OQtRlSCy+x9rfB5N8yC71lH1nvMw==}
    peerDependencies:
      chevrotain: ^11.0.0

  chevrotain@11.0.3:
    resolution: {integrity: sha512-ci2iJH6LeIkvP9eJW6gpueU8cnZhv85ELY8w8WiFtNjMHA5ad6pQLaJo9mEly/9qUyCpvqX8/POVUTf18/HFdw==}

  chokidar@3.6.0:
    resolution: {integrity: sha512-7VT13fmjotKpGipCW9JEQAusEPE+Ei8nl6/g4FBAmIm0GOOLMua9NDDo/DWp0ZAxCr3cPq5ZpBqmPAQgDda2Pw==}
    engines: {node: '>= 8.10.0'}

  cli-boxes@3.0.0:
    resolution: {integrity: sha512-/lzGpEWL/8PfI0BmBOPRwp0c/wFNX1RdUML3jK/RcSBA9T8mZDdQpqYBKtCFTOfQbwPqWEOpjqW+Fnayc0969g==}
    engines: {node: '>=10'}

  cli-cursor@5.0.0:
    resolution: {integrity: sha512-aCj4O5wKyszjMmDT4tZj93kxyydN/K5zPWSCe6/0AV/AA1pqe5ZBIw0a2ZfPQV7lL5/yb5HsUreJ6UFAF1tEQw==}
    engines: {node: '>=18'}

  cli-truncate@4.0.0:
    resolution: {integrity: sha512-nPdaFdQ0h/GEigbPClz11D0v/ZJEwxmeVZGeMo3Z5StPtUTkA9o1lD6QwoirYiSDzbcwn2XcjwmCp68W1IS4TA==}
    engines: {node: '>=18'}

  cliui@8.0.1:
    resolution: {integrity: sha512-BSeNnyus75C4//NQ9gQt1/csTXyo/8Sb+afLAkzAptFuMsod9HFokGNudZpi/oQV73hnVK+sR+5PVRMd+Dr7YQ==}
    engines: {node: '>=12'}

  cliui@9.0.1:
    resolution: {integrity: sha512-k7ndgKhwoQveBL+/1tqGJYNz097I7WOvwbmmU2AR5+magtbjPWQTS1C5vzGkBC8Ym8UWRzfKUzUUqFLypY4Q+w==}
    engines: {node: '>=20'}

  color-convert@2.0.1:
    resolution: {integrity: sha512-RRECPsj7iu/xb5oKYcsFHSppFNnsj/52OVTRKb4zP5onXwVF3zVmmToNcOfGC+CRDpfK/U584fMg38ZHCaElKQ==}
    engines: {node: '>=7.0.0'}

  color-convert@3.1.3:
    resolution: {integrity: sha512-fasDH2ont2GqF5HpyO4w0+BcewlhHEZOFn9c1ckZdHpJ56Qb7MHhH/IcJZbBGgvdtwdwNbLvxiBEdg336iA9Sg==}
    engines: {node: '>=14.6'}

  color-name@1.1.4:
    resolution: {integrity: sha512-dOy+3AuW3a2wNbZHIuMZpTcgjGuLU/uBL/ubcZF9OXbDo8ff4O8yVp5Bf0efS8uEoYo5q4Fx7dY9OgQGXgAsQA==}

  color-name@2.1.0:
    resolution: {integrity: sha512-1bPaDNFm0axzE4MEAzKPuqKWeRaT43U/hyxKPBdqTfmPF+d6n7FSoTFxLVULUJOmiLp01KjhIPPH+HrXZJN4Rg==}
    engines: {node: '>=12.20'}

  color-string@2.1.4:
    resolution: {integrity: sha512-Bb6Cq8oq0IjDOe8wJmi4JeNn763Xs9cfrBcaylK1tPypWzyoy2G3l90v9k64kjphl/ZJjPIShFztenRomi8WTg==}
    engines: {node: '>=18'}

  color@5.0.3:
    resolution: {integrity: sha512-ezmVcLR3xAVp8kYOm4GS45ZLLgIE6SPAFoduLr6hTDajwb3KZ2F46gulK3XpcwRFb5KKGCSezCBAY4Dw4HsyXA==}
    engines: {node: '>=18'}

  colorette@2.0.20:
    resolution: {integrity: sha512-IfEDxwoWIjkeXL1eXcDiow4UbKjhLdq6/EuSVR9GMN7KVH3r9gQ83e73hsz1Nd1T3ijd5xv1wcWRYO+D6kCI2w==}

  combined-stream@1.0.8:
    resolution: {integrity: sha512-FQN4MRfuJeHf7cBbBMJFXhKSDq+2kAArBlmRBvcvFE5BB1HZKXtSFASDhdlz9zOYwxh8lDdnvmMOe/+5cdoEdg==}
    engines: {node: '>= 0.8'}

  comma-separated-tokens@2.0.3:
    resolution: {integrity: sha512-Fu4hJdvzeylCfQPp9SGWidpzrMs7tTrlu6Vb8XGaRGck8QSNZJJp538Wrb60Lax4fPwR64ViY468OIUTbRlGZg==}

  commander@14.0.0:
    resolution: {integrity: sha512-2uM9rYjPvyq39NwLRqaiLtWHyDC1FvryJDa2ATTVims5YAS4PupsEQsDvP14FqhFr0P49CYDugi59xaxJlTXRA==}
    engines: {node: '>=20'}

  commander@7.2.0:
    resolution: {integrity: sha512-QrWXB+ZQSVPmIWIhtEO9H+gwHaMGYiF5ChvoJ+K9ZGHG/sVsa6yiesAD1GC/x46sET00Xlwo1u49RVVVzvcSkw==}
    engines: {node: '>= 10'}

  commander@8.3.0:
    resolution: {integrity: sha512-OkTL9umf+He2DZkUq8f8J9of7yL6RJKI24dVITBmNfZBmri9zYZQrKkuXiKhyfPSu8tUhnVBB1iKXevvnlR4Ww==}
    engines: {node: '>= 12'}

  commander@9.5.0:
    resolution: {integrity: sha512-KRs7WVDKg86PWiuAqhDrAQnTXZKraVcCc6vFdL14qrZ/DcWwuRo7VoiYXalXO7S5GKpqYiVEwCbgFDfxNHKJBQ==}
    engines: {node: ^12.20.0 || >=14}

  component-emitter@1.3.1:
    resolution: {integrity: sha512-T0+barUSQRTUQASh8bx02dl+DhF54GtIDY13Y3m9oWTklKbb3Wv974meRpeZ3lp1JpLVECWWNHC4vaG2XHXouQ==}

  compress-commons@6.0.2:
    resolution: {integrity: sha512-6FqVXeETqWPoGcfzrXb37E50NP0LXT8kAMu5ooZayhWWdgEY4lBEEcbQNXtkuKQsGduxiIcI4gOTsxTmuq/bSg==}
    engines: {node: '>= 14'}

  concat-map@0.0.1:
    resolution: {integrity: sha512-/Srv4dswyQNBfohGpz9o6Yb3Gz3SrUDqBH5rTuhGR7ahtlbYKnVxw2bCFMRljaA7EXHaXZ8wsHdodFvbkhKmqg==}

  concurrently@9.2.1:
    resolution: {integrity: sha512-fsfrO0MxV64Znoy8/l1vVIjjHa29SZyyqPgQBwhiDcaW8wJc2W3XWVOGx4M3oJBnv/zdUZIIp1gDeS98GzP8Ng==}
    engines: {node: '>=18'}
    hasBin: true

  confbox@0.1.8:
    resolution: {integrity: sha512-RMtmw0iFkeR4YV+fUOSucriAQNb9g8zFR52MWCtl+cCZOFRNL6zeB395vPzFhEjjn4fMxXudmELnl/KF/WrK6w==}

  content-disposition@1.0.1:
    resolution: {integrity: sha512-oIXISMynqSqm241k6kcQ5UwttDILMK4BiurCfGEREw6+X9jkkpEe5T9FZaApyLGGOnFuyMWZpdolTXMtvEJ08Q==}
    engines: {node: '>=18'}

  content-type@1.0.5:
    resolution: {integrity: sha512-nTjqfcBFEipKdXCv4YDQWCfmcLZKm81ldF0pAopTvyrFGVbcR6P/VAAd5G7N+0tTr8QqiU0tFadD6FK4NtJwOA==}
    engines: {node: '>= 0.6'}

  cookie-signature@1.2.2:
    resolution: {integrity: sha512-D76uU73ulSXrD1UXF4KE2TMxVVwhsnCgfAyTg9k8P6KGZjlXKrOLe4dJQKI3Bxi5wjesZoFXJWElNWBjPZMbhg==}
    engines: {node: '>=6.6.0'}

  cookie@0.7.2:
    resolution: {integrity: sha512-yki5XnKuf750l50uGTllt6kKILY4nQ1eNIQatoXEByZ5dWgnKqbnqmTrBE5B4N7lrMJKQ2ytWMiTO2o0v6Ew/w==}
    engines: {node: '>= 0.6'}

  cookiejar@2.1.4:
    resolution: {integrity: sha512-LDx6oHrK+PhzLKJU9j5S7/Y3jM/mUHvD/DeI1WQmJn652iPC5Y4TBzC9l+5OMOXlyTTA+SmVUPm0HQUwpD5Jqw==}

  copy-anything@4.0.5:
    resolution: {integrity: sha512-7Vv6asjS4gMOuILabD3l739tsaxFQmC+a7pLZm02zyvs8p977bL3zEgq3yDk5rn9B0PbYgIv++jmHcuUab4RhA==}
    engines: {node: '>=18'}

  core-util-is@1.0.3:
    resolution: {integrity: sha512-ZQBvi1DcpJ4GDqanjucZ2Hj3wEO5pZDS89BWbkcrvdxksJorwUDDZamX9ldFkp9aw2lmBDLgkObEA4DWNJ9FYQ==}

  cors@2.8.5:
    resolution: {integrity: sha512-KIHbLJqu73RGr/hnbrO9uBeixNGuvSQjul/jdFvS/KFSIH1hWVd1ng7zOHx+YrEfInLG7q4n6GHQ9cDtxv/P6g==}
    engines: {node: '>= 0.10'}

  cose-base@1.0.3:
    resolution: {integrity: sha512-s9whTXInMSgAp/NVXVNuVxVKzGH2qck3aQlVHxDCdAEPgtMKwc4Wq6/QKhgdEdgbLSi9rBTAcPoRa6JpiG4ksg==}

  cose-base@2.2.0:
    resolution: {integrity: sha512-AzlgcsCbUMymkADOJtQm3wO9S3ltPfYOFD5033keQn9NJzIbtnZj+UdBJe7DYml/8TdbtHJW3j58SOnKhWY/5g==}

  crc-32@1.2.2:
    resolution: {integrity: sha512-ROmzCKrTnOwybPcJApAA6WBWij23HVfGVNKqqrZpuyZOHqK2CwHSvpGuyt/UNNvaIjEd8X5IFGp4Mh+Ie1IHJQ==}
    engines: {node: '>=0.8'}
    hasBin: true

  crc32-stream@6.0.0:
    resolution: {integrity: sha512-piICUB6ei4IlTv1+653yq5+KoqfBYmj9bw6LqXoOneTMDXk5nM1qt12mFW1caG3LlJXEKW1Bp0WggEmIfQB34g==}
    engines: {node: '>= 14'}

  create-require@1.1.1:
    resolution: {integrity: sha512-dcKFX3jn0MpIaXjisoRvexIJVEKzaq7z2rZKxf+MSr9TkdmHmsU4m2lcLojrj/FHl8mk5VxMmYA+ftRkP/3oKQ==}

  cross-spawn@7.0.6:
    resolution: {integrity: sha512-uV2QOWP2nWzsy2aMp8aRibhi9dlzF5Hgh5SHaB9OiTGEyDTiJJyx0uy51QXdyWbtAHNua4XJzUKca3OzKUd3vA==}
    engines: {node: '>= 8'}

  css.escape@1.5.1:
    resolution: {integrity: sha512-YUifsXXuknHlUsmlgyY0PKzgPOr7/FjCePfHNt0jxm83wHZi44VDMQ7/fGNkjY3/jV1MC+1CmZbaHzugyeRtpg==}

  csstype@3.1.3:
    resolution: {integrity: sha512-M1uQkMl8rQK/szD0LNhtqxIPLpimGm8sOBwU7lLnCpSbTyY3yeU1Vc7l4KT5zT4s/yOxHH5O7tIuuLOCnLADRw==}

  cytoscape-cose-bilkent@4.1.0:
    resolution: {integrity: sha512-wgQlVIUJF13Quxiv5e1gstZ08rnZj2XaLHGoFMYXz7SkNfCDOOteKBE6SYRfA9WxxI/iBc3ajfDoc6hb/MRAHQ==}
    peerDependencies:
      cytoscape: ^3.2.0

  cytoscape-fcose@2.2.0:
    resolution: {integrity: sha512-ki1/VuRIHFCzxWNrsshHYPs6L7TvLu3DL+TyIGEsRcvVERmxokbf5Gdk7mFxZnTdiGtnA4cfSmjZJMviqSuZrQ==}
    peerDependencies:
      cytoscape: ^3.2.0

  cytoscape@3.33.1:
    resolution: {integrity: sha512-iJc4TwyANnOGR1OmWhsS9ayRS3s+XQ185FmuHObThD+5AeJCakAAbWv8KimMTt08xCCLNgneQwFp+JRJOr9qGQ==}
    engines: {node: '>=0.10'}

  d3-array@2.12.1:
    resolution: {integrity: sha512-B0ErZK/66mHtEsR1TkPEEkwdy+WDesimkM5gpZr5Dsg54BiTA5RXtYW5qTLIAcekaS9xfZrzBLF/OAkB3Qn1YQ==}

  d3-array@3.2.4:
    resolution: {integrity: sha512-tdQAmyA18i4J7wprpYq8ClcxZy3SC31QMeByyCFyRt7BVHdREQZ5lpzoe5mFEYZUWe+oq8HBvk9JjpibyEV4Jg==}
    engines: {node: '>=12'}

  d3-axis@3.0.0:
    resolution: {integrity: sha512-IH5tgjV4jE/GhHkRV0HiVYPDtvfjHQlQfJHs0usq7M30XcSBvOotpmH1IgkcXsO/5gEQZD43B//fc7SRT5S+xw==}
    engines: {node: '>=12'}

  d3-brush@3.0.0:
    resolution: {integrity: sha512-ALnjWlVYkXsVIGlOsuWH1+3udkYFI48Ljihfnh8FZPF2QS9o+PzGLBslO0PjzVoHLZ2KCVgAM8NVkXPJB2aNnQ==}
    engines: {node: '>=12'}

  d3-chord@3.0.1:
    resolution: {integrity: sha512-VE5S6TNa+j8msksl7HwjxMHDM2yNK3XCkusIlpX5kwauBfXuyLAtNg9jCp/iHH61tgI4sb6R/EIMWCqEIdjT/g==}
    engines: {node: '>=12'}

  d3-color@3.1.0:
    resolution: {integrity: sha512-zg/chbXyeBtMQ1LbD/WSoW2DpC3I0mpmPdW+ynRTj/x2DAWYrIY7qeZIHidozwV24m4iavr15lNwIwLxRmOxhA==}
    engines: {node: '>=12'}

  d3-contour@4.0.2:
    resolution: {integrity: sha512-4EzFTRIikzs47RGmdxbeUvLWtGedDUNkTcmzoeyg4sP/dvCexO47AaQL7VKy/gul85TOxw+IBgA8US2xwbToNA==}
    engines: {node: '>=12'}

  d3-delaunay@6.0.4:
    resolution: {integrity: sha512-mdjtIZ1XLAM8bm/hx3WwjfHt6Sggek7qH043O8KEjDXN40xi3vx/6pYSVTwLjEgiXQTbvaouWKynLBiUZ6SK6A==}
    engines: {node: '>=12'}

  d3-dispatch@3.0.1:
    resolution: {integrity: sha512-rzUyPU/S7rwUflMyLc1ETDeBj0NRuHKKAcvukozwhshr6g6c5d8zh4c2gQjY2bZ0dXeGLWc1PF174P2tVvKhfg==}
    engines: {node: '>=12'}

  d3-drag@3.0.0:
    resolution: {integrity: sha512-pWbUJLdETVA8lQNJecMxoXfH6x+mO2UQo8rSmZ+QqxcbyA3hfeprFgIT//HW2nlHChWeIIMwS2Fq+gEARkhTkg==}
    engines: {node: '>=12'}

  d3-dsv@3.0.1:
    resolution: {integrity: sha512-UG6OvdI5afDIFP9w4G0mNq50dSOsXHJaRE8arAS5o9ApWnIElp8GZw1Dun8vP8OyHOZ/QJUKUJwxiiCCnUwm+Q==}
    engines: {node: '>=12'}
    hasBin: true

  d3-ease@3.0.1:
    resolution: {integrity: sha512-wR/XK3D3XcLIZwpbvQwQ5fK+8Ykds1ip7A2Txe0yxncXSdq1L9skcG7blcedkOX+ZcgxGAmLX1FrRGbADwzi0w==}
    engines: {node: '>=12'}

  d3-fetch@3.0.1:
    resolution: {integrity: sha512-kpkQIM20n3oLVBKGg6oHrUchHM3xODkTzjMoj7aWQFq5QEM+R6E4WkzT5+tojDY7yjez8KgCBRoj4aEr99Fdqw==}
    engines: {node: '>=12'}

  d3-force@3.0.0:
    resolution: {integrity: sha512-zxV/SsA+U4yte8051P4ECydjD/S+qeYtnaIyAs9tgHCqfguma/aAQDjo85A9Z6EKhBirHRJHXIgJUlffT4wdLg==}
    engines: {node: '>=12'}

  d3-format@3.1.0:
    resolution: {integrity: sha512-YyUI6AEuY/Wpt8KWLgZHsIU86atmikuoOmCfommt0LYHiQSPjvX2AcFc38PX0CBpr2RCyZhjex+NS/LPOv6YqA==}
    engines: {node: '>=12'}

  d3-geo@3.1.1:
    resolution: {integrity: sha512-637ln3gXKXOwhalDzinUgY83KzNWZRKbYubaG+fGVuc/dxO64RRljtCTnf5ecMyE1RIdtqpkVcq0IbtU2S8j2Q==}
    engines: {node: '>=12'}

  d3-hierarchy@3.1.2:
    resolution: {integrity: sha512-FX/9frcub54beBdugHjDCdikxThEqjnR93Qt7PvQTOHxyiNCAlvMrHhclk3cD5VeAaq9fxmfRp+CnWw9rEMBuA==}
    engines: {node: '>=12'}

  d3-interpolate@3.0.1:
    resolution: {integrity: sha512-3bYs1rOD33uo8aqJfKP3JWPAibgw8Zm2+L9vBKEHJ2Rg+viTR7o5Mmv5mZcieN+FRYaAOWX5SJATX6k1PWz72g==}
    engines: {node: '>=12'}

  d3-path@1.0.9:
    resolution: {integrity: sha512-VLaYcn81dtHVTjEHd8B+pbe9yHWpXKZUC87PzoFmsFrJqgFwDe/qxfp5MlfsfM1V5E/iVt0MmEbWQ7FVIXh/bg==}

  d3-path@3.1.0:
    resolution: {integrity: sha512-p3KP5HCf/bvjBSSKuXid6Zqijx7wIfNW+J/maPs+iwR35at5JCbLUT0LzF1cnjbCHWhqzQTIN2Jpe8pRebIEFQ==}
    engines: {node: '>=12'}

  d3-polygon@3.0.1:
    resolution: {integrity: sha512-3vbA7vXYwfe1SYhED++fPUQlWSYTTGmFmQiany/gdbiWgU/iEyQzyymwL9SkJjFFuCS4902BSzewVGsHHmHtXg==}
    engines: {node: '>=12'}

  d3-quadtree@3.0.1:
    resolution: {integrity: sha512-04xDrxQTDTCFwP5H6hRhsRcb9xxv2RzkcsygFzmkSIOJy3PeRJP7sNk3VRIbKXcog561P9oU0/rVH6vDROAgUw==}
    engines: {node: '>=12'}

  d3-random@3.0.1:
    resolution: {integrity: sha512-FXMe9GfxTxqd5D6jFsQ+DJ8BJS4E/fT5mqqdjovykEB2oFbTMDVdg1MGFxfQW+FBOGoB++k8swBrgwSHT1cUXQ==}
    engines: {node: '>=12'}

  d3-sankey@0.12.3:
    resolution: {integrity: sha512-nQhsBRmM19Ax5xEIPLMY9ZmJ/cDvd1BG3UVvt5h3WRxKg5zGRbvnteTyWAbzeSvlh3tW7ZEmq4VwR5mB3tutmQ==}

  d3-scale-chromatic@3.1.0:
    resolution: {integrity: sha512-A3s5PWiZ9YCXFye1o246KoscMWqf8BsD9eRiJ3He7C9OBaxKhAd5TFCdEx/7VbKtxxTsu//1mMJFrEt572cEyQ==}
    engines: {node: '>=12'}

  d3-scale@4.0.2:
    resolution: {integrity: sha512-GZW464g1SH7ag3Y7hXjf8RoUuAFIqklOAq3MRl4OaWabTFJY9PN/E1YklhXLh+OQ3fM9yS2nOkCoS+WLZ6kvxQ==}
    engines: {node: '>=12'}

  d3-selection@3.0.0:
    resolution: {integrity: sha512-fmTRWbNMmsmWq6xJV8D19U/gw/bwrHfNXxrIN+HfZgnzqTHp9jOmKMhsTUjXOJnZOdZY9Q28y4yebKzqDKlxlQ==}
    engines: {node: '>=12'}

  d3-shape@1.3.7:
    resolution: {integrity: sha512-EUkvKjqPFUAZyOlhY5gzCxCeI0Aep04LwIRpsZ/mLFelJiUfnK56jo5JMDSE7yyP2kLSb6LtF+S5chMk7uqPqw==}

  d3-shape@3.2.0:
    resolution: {integrity: sha512-SaLBuwGm3MOViRq2ABk3eLoxwZELpH6zhl3FbAoJ7Vm1gofKx6El1Ib5z23NUEhF9AsGl7y+dzLe5Cw2AArGTA==}
    engines: {node: '>=12'}

  d3-time-format@4.1.0:
    resolution: {integrity: sha512-dJxPBlzC7NugB2PDLwo9Q8JiTR3M3e4/XANkreKSUxF8vvXKqm1Yfq4Q5dl8budlunRVlUUaDUgFt7eA8D6NLg==}
    engines: {node: '>=12'}

  d3-time@3.1.0:
    resolution: {integrity: sha512-VqKjzBLejbSMT4IgbmVgDjpkYrNWUYJnbCGo874u7MMKIWsILRX+OpX/gTk8MqjpT1A/c6HY2dCA77ZN0lkQ2Q==}
    engines: {node: '>=12'}

  d3-timer@3.0.1:
    resolution: {integrity: sha512-ndfJ/JxxMd3nw31uyKoY2naivF+r29V+Lc0svZxe1JvvIRmi8hUsrMvdOwgS1o6uBHmiz91geQ0ylPP0aj1VUA==}
    engines: {node: '>=12'}

  d3-transition@3.0.1:
    resolution: {integrity: sha512-ApKvfjsSR6tg06xrL434C0WydLr7JewBB3V+/39RMHsaXTOG0zmt/OAXeng5M5LBm0ojmxJrpomQVZ1aPvBL4w==}
    engines: {node: '>=12'}
    peerDependencies:
      d3-selection: 2 - 3

  d3-zoom@3.0.0:
    resolution: {integrity: sha512-b8AmV3kfQaqWAuacbPuNbL6vahnOJflOhexLzMMNLga62+/nh0JzvJ0aO/5a5MVgUFGS7Hu1P9P03o3fJkDCyw==}
    engines: {node: '>=12'}

  d3@7.9.0:
    resolution: {integrity: sha512-e1U46jVP+w7Iut8Jt8ri1YsPOvFpg46k+K8TpCb0P+zjCkjkPnV7WzfDJzMHy1LnA+wj5pLT1wjO901gLXeEhA==}
    engines: {node: '>=12'}

  dagre-d3-es@7.0.13:
    resolution: {integrity: sha512-efEhnxpSuwpYOKRm/L5KbqoZmNNukHa/Flty4Wp62JRvgH2ojwVgPgdYyr4twpieZnyRDdIH7PY2mopX26+j2Q==}

  dayjs@1.11.19:
    resolution: {integrity: sha512-t5EcLVS6QPBNqM2z8fakk/NKel+Xzshgt8FFKAn+qwlD1pzZWxh0nVCrvFK7ZDb6XucZeF9z8C7CBWTRIVApAw==}

  debug@4.4.3:
    resolution: {integrity: sha512-RGwwWnwQvkVfavKVt22FGLw+xYSdzARwm0ru6DhTVA3umU5hZc28V3kO4stgYryrTlLpuvgI9GiijltAjNbcqA==}
    engines: {node: '>=6.0'}
    peerDependencies:
      supports-color: '*'
    peerDependenciesMeta:
      supports-color:
        optional: true

  deep-eql@4.1.4:
    resolution: {integrity: sha512-SUwdGfqdKOwxCPeVYjwSyRpJ7Z+fhpwIAtmCUdZIWZ/YP5R9WAsyuSgpLVDi9bjWoN2LXHNss/dk3urXtdQxGg==}
    engines: {node: '>=6'}

  deep-is@0.1.4:
    resolution: {integrity: sha512-oIPzksmTg4/MriiaYGO+okXDT7ztn/w3Eptv/+gSIdMdKsJo0u4CfYNFJPy+4SKMuCqGw2wxnA+URMg3t8a/bQ==}

  delaunator@5.0.1:
    resolution: {integrity: sha512-8nvh+XBe96aCESrGOqMp/84b13H9cdKbG5P2ejQCh4d4sK9RL4371qou9drQjMhvnPmhWl5hnmqbEE0fXr9Xnw==}

  delayed-stream@1.0.0:
    resolution: {integrity: sha512-ZySD7Nf91aLB0RxL4KGrKHBXl7Eds1DAmEdcoVawXnLD7SDhpNgtuII2aAkg7a7QS41jxPSZ17p4VdGnMHk3MQ==}
    engines: {node: '>=0.4.0'}

  depd@2.0.0:
    resolution: {integrity: sha512-g7nH6P6dyDioJogAAGprGpCtVImJhpPk/roCzdb3fIh61/s/nPsfR6onyMwkCAR/OlC3yBC0lESvUoQEAssIrw==}
    engines: {node: '>= 0.8'}

  dequal@2.0.3:
    resolution: {integrity: sha512-0je+qPKHEMohvfRTCEo3CrPG6cAzAYgmzKyxRiYSSDkS6eGJdyVJm7WaYA5ECaAD9wLB2T4EEeymA5aFVcYXCA==}
    engines: {node: '>=6'}

  devlop@1.1.0:
    resolution: {integrity: sha512-RWmIqhcFf1lRYBvNmr7qTNuyCt/7/ns2jbpp1+PalgE/rDQcBT0fioSMUpJ93irlUhC5hrg4cYqe6U+0ImW0rA==}

  dezalgo@1.0.4:
    resolution: {integrity: sha512-rXSP0bf+5n0Qonsb+SVVfNfIsimO4HEtmnIpPHY8Q1UCzKlQrDMfdobr8nJOOsRgWCyMRqeSBQzmWUMq7zvVig==}

  diff-sequences@29.6.3:
    resolution: {integrity: sha512-EjePK1srD3P08o2j4f0ExnylqRs5B9tJjcp9t1krH2qRi8CCdsYfwe9JgSLurFBWwq4uOlipzfk5fHNvwFKr8Q==}
    engines: {node: ^14.15.0 || ^16.10.0 || >=18.0.0}

  diff@4.0.2:
    resolution: {integrity: sha512-58lmxKSA4BNyLz+HHMUzlOEpg09FV+ev6ZMe3vJihgdxzgcwZ8VoEEPmALCZG9LmqfVoNMMKpttIYTVG6uDY7A==}
    engines: {node: '>=0.3.1'}

  dir-glob@3.0.1:
    resolution: {integrity: sha512-WkrWp9GR4KXfKGYzOLmTuGVi1UWFfws377n9cc55/tb6DuqyF6pcQ5AbiHEshaDpY9v6oaSr2XCDidGmMwdzIA==}
    engines: {node: '>=8'}

  dom-accessibility-api@0.6.3:
    resolution: {integrity: sha512-7ZgogeTnjuHbo+ct10G9Ffp0mif17idi0IyWNVA/wcwcm7NPOD/WEHVP3n7n3MhXqxoIYm8d6MuZohYWIZ4T3w==}

  dompurify@3.3.1:
    resolution: {integrity: sha512-qkdCKzLNtrgPFP1Vo+98FRzJnBRGe4ffyCea9IwHB1fyxPOeNTHpLKYGd4Uk9xvNoH0ZoOjwZxNptyMwqrId1Q==}

  dunder-proto@1.0.1:
    resolution: {integrity: sha512-KIN/nDJBQRcXw0MLVhZE9iQHmG68qAVIBg9CqmUYjmQIhgij9U5MFvrqkUL5FbtyyzZuOeOt0zdeRe4UY7ct+A==}
    engines: {node: '>= 0.4'}

  duplexer@0.1.2:
    resolution: {integrity: sha512-jtD6YG370ZCIi/9GTaJKQxWTZD045+4R4hTk/x1UyoqadyJ9x9CgSi1RlVDQF8U2sxLLSnFkCaMihqljHIWgMg==}

  eastasianwidth@0.2.0:
    resolution: {integrity: sha512-I88TYZWc9XiYHRQ4/3c5rjjfgkjhLyW2luGIheGERbNQ6OY7yTybanSpDXZa8y7VUP9YmDcYa+eyq4ca7iLqWA==}

  ee-first@1.1.1:
    resolution: {integrity: sha512-WMwm9LhRUo+WUaRN+vRuETqG89IgZphVSNkdFgeb6sS/E4OrDIN7t48CAewSHXc6C8lefD8KKfr5vY61brQlow==}

  emoji-regex-xs@1.0.0:
    resolution: {integrity: sha512-LRlerrMYoIDrT6jgpeZ2YYl/L8EulRTt5hQcYjy5AInh7HWXKimpqx68aknBFpGL2+/IcogTcaydJEgaTmOpDg==}

  emoji-regex@10.5.0:
    resolution: {integrity: sha512-lb49vf1Xzfx080OKA0o6l8DQQpV+6Vg95zyCJX9VB/BqKYlhG7N4wgROUUHRA+ZPUefLnteQOad7z1kT2bV7bg==}

  emoji-regex@8.0.0:
    resolution: {integrity: sha512-MSjYzcWNOA0ewAHpz0MxpYFvwg6yjy1NG3xteoqz644VCo/RPgnr1/GGt+ic3iJTzQ8Eu3TdM14SawnVUmGE6A==}

  emoji-regex@9.2.2:
    resolution: {integrity: sha512-L18DaJsXSUk2+42pv8mLs5jJT2hqFkFE4j21wOmgbUqsZ2hL72NsUU785g9RXgo3s0ZNgVl42TiHp3ZtOv/Vyg==}

  enabled@2.0.0:
    resolution: {integrity: sha512-AKrN98kuwOzMIdAizXGI86UFBoo26CL21UM763y1h/GMSJ4/OHU9k2YlsmBpyScFo/wbLzWQJBMCW4+IO3/+OQ==}

  encodeurl@2.0.0:
    resolution: {integrity: sha512-Q0n9HRi4m6JuGIV1eFlmvJB7ZEVxu93IrMyiMsGC0lrMJMWzRgx6WGquyfQgZVb31vhGgXnfmPNNXmxnOkRBrg==}
    engines: {node: '>= 0.8'}

  entities@4.5.0:
    resolution: {integrity: sha512-V0hjH4dGPh9Ao5p0MoRY6BVqtwCjhz6vI5LT8AJ55H+4g9/4vbHx1I54fS0XuclLhDHArPQCiMjDxjaL8fPxhw==}
    engines: {node: '>=0.12'}

  environment@1.1.0:
    resolution: {integrity: sha512-xUtoPkMggbz0MPyPiIWr1Kp4aeWJjDZ6SMvURhimjdZgsRuDplF5/s9hcgGhyXMhs+6vpnuoiZ2kFiu3FMnS8Q==}
    engines: {node: '>=18'}

  es-define-property@1.0.1:
    resolution: {integrity: sha512-e3nRfgfUZ4rNGL232gUgX06QNyyez04KdjFrF+LTRoOXmrOgFKDg4BCdsjW8EnT69eqdYGmRpJwiPVYNrCaW3g==}
    engines: {node: '>= 0.4'}

  es-errors@1.3.0:
    resolution: {integrity: sha512-Zf5H2Kxt2xjTvbJvP2ZWLEICxA6j+hAmMzIlypy4xcBg1vKVnx89Wy0GbS+kf5cwCVFFzdCFh2XSCFNULS6csw==}
    engines: {node: '>= 0.4'}

  es-object-atoms@1.1.1:
    resolution: {integrity: sha512-FGgH2h8zKNim9ljj7dankFPcICIK9Cp5bm+c2gQSYePhpaG5+esrLODihIorn+Pe6FGJzWhXQotPv73jTaldXA==}
    engines: {node: '>= 0.4'}

  es-set-tostringtag@2.1.0:
    resolution: {integrity: sha512-j6vWzfrGVfyXxge+O0x5sh6cvxAog0a/4Rdd2K36zCMV5eJ+/+tOAngRO8cODMNWbVRdVlmGZQL2YS3yR8bIUA==}
    engines: {node: '>= 0.4'}

  esbuild@0.21.5:
    resolution: {integrity: sha512-mg3OPMV4hXywwpoDxu3Qda5xCKQi+vCTZq8S9J/EpkhB2HzKXq4SNFZE3+NK93JYxc8VMSep+lOUSC/RVKaBqw==}
    engines: {node: '>=12'}
    hasBin: true

  esbuild@0.27.0:
    resolution: {integrity: sha512-jd0f4NHbD6cALCyGElNpGAOtWxSq46l9X/sWB0Nzd5er4Kz2YTm+Vl0qKFT9KUJvD8+fiO8AvoHhFvEatfVixA==}
    engines: {node: '>=18'}
    hasBin: true

  escalade@3.2.0:
    resolution: {integrity: sha512-WUj2qlxaQtO4g6Pq5c29GTcWGDyd8itL8zTlipgECz3JesAiiOKotd8JU6otB3PACgG6xkJUyVhboMS+bje/jA==}
    engines: {node: '>=6'}

  escape-html@1.0.3:
    resolution: {integrity: sha512-NiSupZ4OeuGwr68lGIeym/ksIZMJodUGOSCZ/FSnTxcrekbvqrgdUxlJOMpijaKZVjAJrWrGs/6Jy8OMuyj9ow==}

  escape-string-regexp@4.0.0:
    resolution: {integrity: sha512-TtpcNJ3XAzx3Gq8sWRzJaVajRs0uVxA2YAkdb1jm2YkPz4G6egUFAyA3n5vtEIZefPk5Wa4UXbKuS5fKkJWdgA==}
    engines: {node: '>=10'}

  eslint-config-prettier@10.1.8:
    resolution: {integrity: sha512-82GZUjRS0p/jganf6q1rEO25VSoHH0hKPCTrgillPjdI/3bgBhAE1QzHrHTizjpRvy6pGAvKjDJtk2pF9NDq8w==}
    hasBin: true
    peerDependencies:
      eslint: '>=7.0.0'

  eslint-plugin-prettier@5.5.4:
    resolution: {integrity: sha512-swNtI95SToIz05YINMA6Ox5R057IMAmWZ26GqPxusAp1TZzj+IdY9tXNWWD3vkF/wEqydCONcwjTFpxybBqZsg==}
    engines: {node: ^14.18.0 || >=16.0.0}
    peerDependencies:
      '@types/eslint': '>=8.0.0'
      eslint: '>=8.0.0'
      eslint-config-prettier: '>= 7.0.0 <10.0.0 || >=10.1.0'
      prettier: '>=3.0.0'
    peerDependenciesMeta:
      '@types/eslint':
        optional: true
      eslint-config-prettier:
        optional: true

  eslint-scope@8.4.0:
    resolution: {integrity: sha512-sNXOfKCn74rt8RICKMvJS7XKV/Xk9kA7DyJr8mJik3S7Cwgy3qlkkmyS2uQB3jiJg6VNdZd/pDBJu0nvG2NlTg==}
    engines: {node: ^18.18.0 || ^20.9.0 || >=21.1.0}

  eslint-visitor-keys@3.4.3:
    resolution: {integrity: sha512-wpc+LXeiyiisxPlEkUzU6svyS1frIO3Mgxj1fdy7Pm8Ygzguax2N3Fa/D/ag1WqbOprdI+uY6wMUl8/a2G+iag==}
    engines: {node: ^12.22.0 || ^14.17.0 || >=16.0.0}

  eslint-visitor-keys@4.2.1:
    resolution: {integrity: sha512-Uhdk5sfqcee/9H/rCOJikYz67o0a2Tw2hGRPOG2Y1R2dg7brRe1uG0yaNQDHu+TO/uQPF/5eCapvYSmHUjt7JQ==}
    engines: {node: ^18.18.0 || ^20.9.0 || >=21.1.0}

  eslint@9.39.1:
    resolution: {integrity: sha512-BhHmn2yNOFA9H9JmmIVKJmd288g9hrVRDkdoIgRCRuSySRUHH7r/DI6aAXW9T1WwUuY3DFgrcaqB+deURBLR5g==}
    engines: {node: ^18.18.0 || ^20.9.0 || >=21.1.0}
    hasBin: true
    peerDependencies:
      jiti: '*'
    peerDependenciesMeta:
      jiti:
        optional: true

  espree@10.4.0:
    resolution: {integrity: sha512-j6PAQ2uUr79PZhBjP5C5fhl8e39FmRnOjsD5lGnWrFU8i2G776tBK7+nP8KuQUTTyAZUwfQqXAgrVH5MbH9CYQ==}
    engines: {node: ^18.18.0 || ^20.9.0 || >=21.1.0}

  esquery@1.6.0:
    resolution: {integrity: sha512-ca9pw9fomFcKPvFLXhBKUK90ZvGibiGOvRJNbjljY7s7uq/5YO4BOzcYtJqExdx99rF6aAcnRxHmcUHcz6sQsg==}
    engines: {node: '>=0.10'}

  esrecurse@4.3.0:
    resolution: {integrity: sha512-KmfKL3b6G+RXvP8N1vr3Tq1kL/oCFgn2NYXEtqP8/L3pKapUA4G8cFVaoF3SU323CD4XypR/ffioHmkti6/Tag==}
    engines: {node: '>=4.0'}

  estraverse@5.3.0:
    resolution: {integrity: sha512-MMdARuVEQziNTeJD8DgMqmhwR11BRQ/cBP+pLtYdSTnf3MIO8fFeiINEbX36ZdNlfU/7A9f3gUw49B3oQsvwBA==}
    engines: {node: '>=4.0'}

  estree-walker@2.0.2:
    resolution: {integrity: sha512-Rfkk/Mp/DL7JVje3u18FxFujQlTNR2q6QfMSMB7AvCBx91NGj/ba3kCfza0f6dVDbw7YlRf/nDrn7pQrCCyQ/w==}

  estree-walker@3.0.3:
    resolution: {integrity: sha512-7RUKfXgSMMkzt6ZuXmqapOurLGPPfgj6l9uRZ7lRGolvk0y2yocc35LdcxKC5PQZdn2DMqioAQ2NoWcrTKmm6g==}

  esutils@2.0.3:
    resolution: {integrity: sha512-kVscqXk4OCp68SZ0dkgEKVi6/8ij300KBWTJq32P/dYeWTSwK41WyTxalN1eRmA5Z9UU/LX9D7FWSmV9SAYx6g==}
    engines: {node: '>=0.10.0'}

  etag@1.8.1:
    resolution: {integrity: sha512-aIL5Fx7mawVa300al2BnEE4iNvo1qETxLrPI/o05L7z6go7fCw1J6EQmbK4FmJ2AS7kgVF/KEZWufBfdClMcPg==}
    engines: {node: '>= 0.6'}

  event-stream@3.3.4:
    resolution: {integrity: sha512-QHpkERcGsR0T7Qm3HNJSyXKEEj8AHNxkY3PK8TS2KJvQ7NiSHe3DDpwVKKtoYprL/AreyzFBeIkBIWChAqn60g==}

  event-target-shim@5.0.1:
    resolution: {integrity: sha512-i/2XbnSz/uxRCU6+NdVJgKWDTM427+MqYbkQzD321DuCQJUqOuJKIA0IM2+W2xtYHdKOmZ4dR6fExsd4SXL+WQ==}
    engines: {node: '>=6'}

  eventemitter3@5.0.1:
    resolution: {integrity: sha512-GWkBvjiSZK87ELrYOSESUYeVIc9mvLLf/nXalMOS5dYrgZq9o5OVkbZAVM06CVxYsCwH9BDZFPlQTlPA1j4ahA==}

  events@3.3.0:
    resolution: {integrity: sha512-mQw+2fkQbALzQ7V0MY0IqdnXNOeTtP4r0lN9z7AAawCXgqea7bDii20AYrIBrFd/Hx0M2Ocz6S111CaFkUcb0Q==}
    engines: {node: '>=0.8.x'}

  eventsource-parser@3.0.6:
    resolution: {integrity: sha512-Vo1ab+QXPzZ4tCa8SwIHJFaSzy4R6SHf7BY79rFBDf0idraZWAkYrDjDj8uWaSm3S2TK+hJ7/t1CEmZ7jXw+pg==}
    engines: {node: '>=18.0.0'}

  eventsource@3.0.7:
    resolution: {integrity: sha512-CRT1WTyuQoD771GW56XEZFQ/ZoSfWid1alKGDYMmkt2yl8UXrVR4pspqWNEcqKvVIzg6PAltWjxcSSPrboA4iA==}
    engines: {node: '>=18.0.0'}

  execa@8.0.1:
    resolution: {integrity: sha512-VyhnebXciFV2DESc+p6B+y0LjSm0krU4OgJN44qFAhBY0TJ+1V61tYD2+wHusZ6F9n5K+vl8k0sTy7PEfV4qpg==}
    engines: {node: '>=16.17'}

  express-rate-limit@7.5.1:
    resolution: {integrity: sha512-7iN8iPMDzOMHPUYllBEsQdWVB6fPDMPqwjBaFrgr4Jgr/+okjvzAy+UHlYYL/Vs0OsOrMkwS6PJDkFlJwoxUnw==}
    engines: {node: '>= 16'}
    peerDependencies:
      express: '>= 4.11'

  express-rate-limit@8.2.1:
    resolution: {integrity: sha512-PCZEIEIxqwhzw4KF0n7QF4QqruVTcF73O5kFKUnGOyjbCCgizBBiFaYpd/fnBLUMPw/BWw9OsiN7GgrNYr7j6g==}
    engines: {node: '>= 16'}
    peerDependencies:
      express: '>= 4.11'

  express@5.2.1:
    resolution: {integrity: sha512-hIS4idWWai69NezIdRt2xFVofaF4j+6INOpJlVOLDO8zXGpUVEVzIYk12UUi2JzjEzWL3IOAxcTubgz9Po0yXw==}
    engines: {node: '>= 18'}

  fast-deep-equal@3.1.3:
    resolution: {integrity: sha512-f3qQ9oQy9j2AhBe/H9VC91wLmKBCCU/gDOnKNAYG5hswO7BLKj09Hc5HYNz9cGI++xlpDCIgDaitVs03ATR84Q==}

  fast-diff@1.3.0:
    resolution: {integrity: sha512-VxPP4NqbUjj6MaAOafWeUn2cXWLcCtljklUtZf0Ind4XQ+QPtmA0b18zZy0jIQx+ExRVCR/ZQpBmik5lXshNsw==}

  fast-fifo@1.3.2:
    resolution: {integrity: sha512-/d9sfos4yxzpwkDkuN7k2SqFKtYNmCTzgfEpz82x34IM9/zc8KGxQoXg1liNC/izpRM/MBdt44Nmx41ZWqk+FQ==}

  fast-glob@3.3.3:
    resolution: {integrity: sha512-7MptL8U0cqcFdzIzwOTHoilX9x5BrNqye7Z/LuC7kCMRio1EMSyqRK3BEAUD7sXRq4iT4AzTVuZdhgQ2TCvYLg==}
    engines: {node: '>=8.6.0'}

  fast-json-stable-stringify@2.1.0:
    resolution: {integrity: sha512-lhd/wF+Lk98HZoTCtlVraHtfh5XYijIjalXck7saUtuanSDyLMxnHhSXEDJqHxD7msR8D0uCmqlkwjCV8xvwHw==}

  fast-levenshtein@2.0.6:
    resolution: {integrity: sha512-DCXu6Ifhqcks7TZKY3Hxp3y6qphY5SJZmrWMDrKcERSOXWQdMhU9Ig/PYrzyw/ul9jOIyh0N4M0tbC5hodg8dw==}

  fast-safe-stringify@2.1.1:
    resolution: {integrity: sha512-W+KJc2dmILlPplD/H4K9l9LcAHAfPtP6BY84uVLXQ6Evcz9Lcg33Y2z1IVblT6xdY54PXYVHEv+0Wpq8Io6zkA==}

  fast-uri@3.1.0:
    resolution: {integrity: sha512-iPeeDKJSWf4IEOasVVrknXpaBV0IApz/gp7S2bb7Z4Lljbl2MGJRqInZiUrQwV16cpzw/D3S5j5Julj/gT52AA==}

  fastq@1.19.1:
    resolution: {integrity: sha512-GwLTyxkCXjXbxqIhTsMI2Nui8huMPtnxg7krajPJAjnEG/iiOS7i+zCtWGZR9G0NBKbXKh6X9m9UIsYX/N6vvQ==}

  fecha@4.2.3:
    resolution: {integrity: sha512-OP2IUU6HeYKJi3i0z4A19kHMQoLVs4Hc+DPqqxI2h/DPZHTm/vjsfC6P0b4jCMy14XizLBqvndQ+UilD7707Jw==}

  file-entry-cache@8.0.0:
    resolution: {integrity: sha512-XXTUwCvisa5oacNGRP9SfNtYBNAMi+RPwBFmblZEF7N7swHYQS6/Zfk7SRwx4D5j3CH211YNRco1DEMNVfZCnQ==}
    engines: {node: '>=16.0.0'}

  fill-range@7.1.1:
    resolution: {integrity: sha512-YsGpe3WHLK8ZYi4tWDg2Jy3ebRz2rXowDxnld4bkQB00cc/1Zw9AWnC0i9ztDJitivtQvaI9KaLyKrc+hBW0yg==}
    engines: {node: '>=8'}

  finalhandler@2.1.1:
    resolution: {integrity: sha512-S8KoZgRZN+a5rNwqTxlZZePjT/4cnm0ROV70LedRHZ0p8u9fRID0hJUZQpkKLzro8LfmC8sx23bY6tVNxv8pQA==}
    engines: {node: '>= 18.0.0'}

  find-up@5.0.0:
    resolution: {integrity: sha512-78/PXT1wlLLDgTzDs7sjq9hzz0vXD+zn+7wypEe4fXQxCmdmqfGsEPQxmiCSQI3ajFV91bVSsvNtrJRiW6nGng==}
    engines: {node: '>=10'}

  flat-cache@4.0.1:
    resolution: {integrity: sha512-f7ccFPK3SXFHpx15UIGyRJ/FJQctuKZ0zVuN3frBo4HnK3cay9VEW0R6yPYFHC0AgqhukPzKjq22t5DmAyqGyw==}
    engines: {node: '>=16'}

  flatted@3.3.3:
    resolution: {integrity: sha512-GX+ysw4PBCz0PzosHDepZGANEuFCMLrnRTiEy9McGjmkCQYwRq4A/X786G/fjM/+OjsWSU1ZrY5qyARZmO/uwg==}

  fn.name@1.1.0:
    resolution: {integrity: sha512-GRnmB5gPyJpAhTQdSZTSp9uaPSvl09KoYcMQtsB9rQoOmzs9dH6ffeccH+Z+cv6P68Hu5bC6JjRh4Ah/mHSNRw==}

  focus-trap@7.6.5:
    resolution: {integrity: sha512-7Ke1jyybbbPZyZXFxEftUtxFGLMpE2n6A+z//m4CRDlj0hW+o3iYSmh8nFlYMurOiJVDmJRilUQtJr08KfIxlg==}

  follow-redirects@1.15.11:
    resolution: {integrity: sha512-deG2P0JfjrTxl50XGCDyfI97ZGVCxIpfKYmfyrQ54n5FO/0gfIES8C/Psl6kWVDolizcaaxZJnTS0QSMxvnsBQ==}
    engines: {node: '>=4.0'}
    peerDependencies:
      debug: '*'
    peerDependenciesMeta:
      debug:
        optional: true

  foreground-child@3.3.1:
    resolution: {integrity: sha512-gIXjKqtFuWEgzFRJA9WCQeSJLZDjgJUOMCMzxtvFq/37KojM1BFGufqsCy0r4qSQmYLsZYMeyRqzIWOMup03sw==}
    engines: {node: '>=14'}

  form-data@4.0.4:
    resolution: {integrity: sha512-KrGhL9Q4zjj0kiUt5OO4Mr/A/jlI2jDYs5eHBpYHPcBEVSiipAvn2Ko2HnPe20rmcuuvMHNdZFp+4IlGTMF0Ow==}
    engines: {node: '>= 6'}

  form-data@4.0.5:
    resolution: {integrity: sha512-8RipRLol37bNs2bhoV67fiTEvdTrbMUYcFTiy3+wuuOnUog2QBHCZWXDRijWQfAkhBj2Uf5UnVaiWwA5vdd82w==}
    engines: {node: '>= 6'}

  formidable@3.5.4:
    resolution: {integrity: sha512-YikH+7CUTOtP44ZTnUhR7Ic2UASBPOqmaRkRKxRbywPTe5VxF7RRCck4af9wutiZ/QKM5nME9Bie2fFaPz5Gug==}
    engines: {node: '>=14.0.0'}

  forwarded@0.2.0:
    resolution: {integrity: sha512-buRG0fpBtRHSTCOASe6hD258tEubFoRLb4ZNA6NxMVHNw2gOcwHo9wyablzMzOA5z9xA9L1KNjk/Nt6MT9aYow==}
    engines: {node: '>= 0.6'}

  fresh@2.0.0:
    resolution: {integrity: sha512-Rx/WycZ60HOaqLKAi6cHRKKI7zxWbJ31MhntmtwMoaTeF7XFH9hhBp8vITaMidfljRQ6eYWCKkaTK+ykVJHP2A==}
    engines: {node: '>= 0.8'}

  from@0.1.7:
    resolution: {integrity: sha512-twe20eF1OxVxp/ML/kq2p1uc6KvFK/+vs8WjEbeKmV2He22MKm7YF2ANIt+EOqhJ5L3K/SuuPhk0hWQDjOM23g==}

  fs.realpath@1.0.0:
    resolution: {integrity: sha512-OO0pH2lK6a0hZnAdau5ItzHPI6pUlvI7jMVnxUQRtw4owF2wk8lOSabtGDCTP4Ggrg2MbGnWO9X8K1t4+fGMDw==}

  fsevents@2.3.3:
    resolution: {integrity: sha512-5xoDfX+fL7faATnagmWPpbFtwh/R77WmMMqqHGS65C3vvB0YHrgF+B1YmZ3441tMj5n63k0212XNoJwzlhffQw==}
    engines: {node: ^8.16.0 || ^10.6.0 || >=11.0.0}
    os: [darwin]

  function-bind@1.1.2:
    resolution: {integrity: sha512-7XHNxH7qX9xG5mIwxkhumTox/MIRNcOgDrxWsMt2pAr23WHp6MrRlN7FBSFpCpr+oVO0F744iUgR82nJMfG2SA==}

  get-caller-file@2.0.5:
    resolution: {integrity: sha512-DyFP3BM/3YHTQOCUL/w0OZHR0lpKeGrxotcHWcqNEdnltqFwXVfhEBQ94eIo34AfQpo0rGki4cyIiftY06h2Fg==}
    engines: {node: 6.* || 8.* || >= 10.*}

  get-east-asian-width@1.3.1:
    resolution: {integrity: sha512-R1QfovbPsKmosqTnPoRFiJ7CF9MLRgb53ChvMZm+r4p76/+8yKDy17qLL2PKInORy2RkZZekuK0efYgmzTkXyQ==}
    engines: {node: '>=18'}

  get-func-name@2.0.2:
    resolution: {integrity: sha512-8vXOvuE167CtIc3OyItco7N/dpRtBbYOsPsXCz7X/PMnlGjYjSGuZJgM1Y7mmew7BKf9BqvLX2tnOVy1BBUsxQ==}

  get-intrinsic@1.3.0:
    resolution: {integrity: sha512-9fSjSaos/fRIVIp+xSJlE6lfwhES7LNtKaCBIamHsjr2na1BiABJPo0mOjjz8GJDURarmCPGqaiVg5mfjb98CQ==}
    engines: {node: '>= 0.4'}

  get-proto@1.0.1:
    resolution: {integrity: sha512-sTSfBjoXBp89JvIKIefqw7U2CCebsc74kiY6awiGogKtoSGbgjYE/G/+l9sF3MWFPNc9IcoOC4ODfKHfxFmp0g==}
    engines: {node: '>= 0.4'}

  get-stream@8.0.1:
    resolution: {integrity: sha512-VaUJspBffn/LMCJVoMvSAdmscJyS1auj5Zulnn5UoYcY531UWmdwhRWkcGKnGU93m5HSXP9LP2usOryrBtQowA==}
    engines: {node: '>=16'}

  get-tsconfig@4.12.0:
    resolution: {integrity: sha512-LScr2aNr2FbjAjZh2C6X6BxRx1/x+aTDExct/xyq2XKbYOiG5c0aK7pMsSuyc0brz3ibr/lbQiHD9jzt4lccJw==}

  glob-parent@5.1.2:
    resolution: {integrity: sha512-AOIgSQCepiJYwP3ARnGx+5VnTu2HBYdzbGP45eLw1vr3zB3vZLeyed1sC9hnbcOc9/SrMyM5RPQrkGz4aS9Zow==}
    engines: {node: '>= 6'}

  glob-parent@6.0.2:
    resolution: {integrity: sha512-XxwI8EOhVQgWp6iDL+3b0r86f4d6AX6zSU55HfB4ydCEuXLXc5FcYeOu+nnGftS4TEju/11rt4KJPTMgbfmv4A==}
    engines: {node: '>=10.13.0'}

  glob@10.4.5:
    resolution: {integrity: sha512-7Bv8RF0k6xjo7d4A/PxYLbUCfb6c+Vpd2/mB2yRDlew7Jb5hEXiCD9ibfO7wpk8i4sevK6DFny9h7EYbM3/sHg==}
    hasBin: true

  glob@7.2.3:
    resolution: {integrity: sha512-nFR0zLpU2YCaRxwoCJvL6UvCH2JFyFVIvwTLsIf21AuHlMskA1hhTdk+LlYJtOlYt9v6dvszD2BGRqBL+iQK9Q==}
    deprecated: Glob versions prior to v9 are no longer supported

  globals@14.0.0:
    resolution: {integrity: sha512-oahGvuMGQlPw/ivIYBjVSrWAfWLBeku5tpPE2fOPLi+WHffIWbuh2tCjhyQhTBPMf5E9jDEH4FOmTYgYwbKwtQ==}
    engines: {node: '>=18'}

  globals@16.5.0:
    resolution: {integrity: sha512-c/c15i26VrJ4IRt5Z89DnIzCGDn9EcebibhAOjw5ibqEHsE1wLUgkPn9RDmNcUKyU87GeaL633nyJ+pplFR2ZQ==}
    engines: {node: '>=18'}

  globby@11.1.0:
    resolution: {integrity: sha512-jhIXaOzy1sb8IyocaruWSn1TjmnBVs8Ayhcy83rmxNJ8q2uWKCAj3CnJY+KpGSXCueAPc0i05kVvVKtP1t9S3g==}
    engines: {node: '>=10'}

  globrex@0.1.2:
    resolution: {integrity: sha512-uHJgbwAMwNFf5mLst7IWLNg14x1CkeqglJb/K3doi4dw6q2IvAAmM/Y81kevy83wP+Sst+nutFTYOGg3d1lsxg==}

  gopd@1.2.0:
    resolution: {integrity: sha512-ZUKRh6/kUFoAiTAtTYPZJ3hw9wNxx+BIBOijnlG9PnrJsCcSjs1wyyD6vJpaYtgnzDrKYRSqf3OO6Rfa93xsRg==}
    engines: {node: '>= 0.4'}

  graceful-fs@4.2.11:
    resolution: {integrity: sha512-RbJ5/jmFcNNCcDV5o9eTnBLJ/HszWV0P73bc+Ff4nS/rJj+YaS6IGyiOL0VoBYX+l1Wrl3k63h/KrH+nhJ0XvQ==}

  graphemer@1.4.0:
    resolution: {integrity: sha512-EtKwoO6kxCL9WO5xipiHTZlSzBm7WLT627TqC/uVRd0HKmq8NXyebnNYxDoBi7wt8eTWrUrKXCOVaFq9x1kgag==}

  hachure-fill@0.5.2:
    resolution: {integrity: sha512-3GKBOn+m2LX9iq+JC1064cSFprJY4jL1jCXTcpnfER5HYE2l/4EfWSGzkPa/ZDBmYI0ZOEj5VHV/eKnPGkHuOg==}

  handlebars@4.7.8:
    resolution: {integrity: sha512-vafaFqs8MZkRrSX7sFVUdo3ap/eNiLnb4IakshzvP56X5Nr1iGKAIqdX6tMlm6HcNRIkr6AxO5jFEoJzzpT8aQ==}
    engines: {node: '>=0.4.7'}
    hasBin: true

  has-flag@3.0.0:
    resolution: {integrity: sha512-sKJf1+ceQBr4SMkvQnBDNDtf4TXpVhVGateu0t918bl30FnbE2m4vNLX+VWe/dpjlb+HugGYzW7uQXH98HPEYw==}
    engines: {node: '>=4'}

  has-flag@4.0.0:
    resolution: {integrity: sha512-EykJT/Q1KjTWctppgIAgfSO0tKVuZUjhgMr17kqTumMl6Afv3EISleU7qZUzoXDFTAHTDC4NOoG/ZxU3EvlMPQ==}
    engines: {node: '>=8'}

  has-symbols@1.1.0:
    resolution: {integrity: sha512-1cDNdwJ2Jaohmb3sg4OmKaMBwuC48sYni5HUw2DvsC8LjGTLK9h+eb1X6RyuOHe4hT0ULCW68iomhjUoKUqlPQ==}
    engines: {node: '>= 0.4'}

  has-tostringtag@1.0.2:
    resolution: {integrity: sha512-NqADB8VjPFLM2V0VvHUewwwsw0ZWBaIdgo+ieHtK3hasLz4qeCRjYcqfB6AQrBggRKppKF8L52/VqdVsO47Dlw==}
    engines: {node: '>= 0.4'}

  hasown@2.0.2:
    resolution: {integrity: sha512-0hJU9SCPvmMzIBdZFqNPXWa6dqh7WdH0cII9y+CyS8rG3nL48Bclra9HmKhVVUHyPWNH5Y7xDwAB7bfgSjkUMQ==}
    engines: {node: '>= 0.4'}

  hast-util-to-html@9.0.5:
    resolution: {integrity: sha512-OguPdidb+fbHQSU4Q4ZiLKnzWo8Wwsf5bZfbvu7//a9oTYoqD/fWpe96NuHkoS9h0ccGOTe0C4NGXdtS0iObOw==}

  hast-util-whitespace@3.0.0:
    resolution: {integrity: sha512-88JUN06ipLwsnv+dVn+OIYOvAuvBMy/Qoi6O7mQHxdPXpjy+Cd6xRkWwux7DKO+4sYILtLBRIKgsdpS2gQc7qw==}

  hookable@5.5.3:
    resolution: {integrity: sha512-Yc+BQe8SvoXH1643Qez1zqLRmbA5rCL+sSmk6TVos0LWVfNIB7PGncdlId77WzLGSIB5KaWgTaNTs2lNVEI6VQ==}

  html-escaper@2.0.2:
    resolution: {integrity: sha512-H2iMtd0I4Mt5eYiapRdIDjp+XzelXQ0tFE4JS7YFwFevXXMmOp9myNrUvCg0D6ws8iqkRPBfKHgbwig1SmlLfg==}

  html-void-elements@3.0.0:
    resolution: {integrity: sha512-bEqo66MRXsUGxWHV5IP0PUiAWwoEjba4VCzg0LjFJBpchPaTfyfCKTG6bc5F8ucKec3q5y6qOdGyYTSBEvhCrg==}

  http-errors@2.0.0:
    resolution: {integrity: sha512-FtwrG/euBzaEjYeRqOgly7G0qviiXoJWnvEH2Z1plBdXgbyjv34pHTSb9zoeHMyDy33+DWy5Wt9Wo+TURtOYSQ==}
    engines: {node: '>= 0.8'}

  http-errors@2.0.1:
    resolution: {integrity: sha512-4FbRdAX+bSdmo4AUFuS0WNiPz8NgFt+r8ThgNWmlrjQjt1Q7ZR9+zTlce2859x4KSXrwIsaeTqDoKQmtP8pLmQ==}
    engines: {node: '>= 0.8'}

  https-proxy-agent@7.0.6:
    resolution: {integrity: sha512-vK9P5/iUfdl95AI+JVyUuIcVtd4ofvtrOr3HNtM2yxC9bnMbEdp3x01OhQNnjb8IJYi38VlTE3mBXwcfvywuSw==}
    engines: {node: '>= 14'}

  human-signals@5.0.0:
    resolution: {integrity: sha512-AXcZb6vzzrFAUE61HnN4mpLqd/cSIwNQjtNWR0euPm6y0iqx3G4gOXaIDdtdDwZmhwe82LA6+zinmW4UBWVePQ==}
    engines: {node: '>=16.17.0'}

  husky@9.1.7:
    resolution: {integrity: sha512-5gs5ytaNjBrh5Ow3zrvdUUY+0VxIuWVL4i9irt6friV+BqdCfmV11CQTWMiBYWHbXhco+J1kHfTOUkePhCDvMA==}
    engines: {node: '>=18'}
    hasBin: true

  iconv-lite@0.6.3:
    resolution: {integrity: sha512-4fCk79wshMdzMp2rH06qWrJE4iolqLhCUH+OiuIgU++RB0+94NlDL81atO7GX55uUKueo0txHNtvEyI6D7WdMw==}
    engines: {node: '>=0.10.0'}

  iconv-lite@0.7.0:
    resolution: {integrity: sha512-cf6L2Ds3h57VVmkZe+Pn+5APsT7FpqJtEhhieDCvrE2MK5Qk9MyffgQyuxQTm6BChfeZNtcOLHp9IcWRVcIcBQ==}
    engines: {node: '>=0.10.0'}

  ieee754@1.2.1:
    resolution: {integrity: sha512-dcyqhDvX1C46lXZcVqCpK+FtMRQVdIMN6/Df5js2zouUsqG7I6sFxitIC+7KYK29KdXOLHdu9zL4sFnoVQnqaA==}

  ignore-by-default@1.0.1:
    resolution: {integrity: sha512-Ius2VYcGNk7T90CppJqcIkS5ooHUZyIQK+ClZfMfMNFEF9VSE73Fq+906u/CWu92x4gzZMWOwfFYckPObzdEbA==}

  ignore@5.3.2:
    resolution: {integrity: sha512-hsBTNUqQTDwkWtcdYI2i06Y/nUBEsNEDJKjWdigLvegy8kDuJAS8uRlpkkcQpyEXL0Z/pjDy5HBmMjRCJ2gq+g==}
    engines: {node: '>= 4'}

  ignore@7.0.5:
    resolution: {integrity: sha512-Hs59xBNfUIunMFgWAbGX5cq6893IbWg4KnrjbYwX3tx0ztorVgTDA6B2sxf8ejHJ4wz8BqGUMYlnzNBer5NvGg==}
    engines: {node: '>= 4'}

  import-fresh@3.3.1:
    resolution: {integrity: sha512-TR3KfrTZTYLPB6jUjfx6MF9WcWrHL9su5TObK4ZkYgBdWKPOFoSoQIdEuTuR82pmtxH2spWG9h6etwfr1pLBqQ==}
    engines: {node: '>=6'}

  imurmurhash@0.1.4:
    resolution: {integrity: sha512-JmXMZ6wuvDmLiHEml9ykzqO6lwFbof0GG4IkcGaENdCRDDmMVnny7s5HsIgHCbaq0w2MyPhDqkhTUgS2LU2PHA==}
    engines: {node: '>=0.8.19'}

  indent-string@4.0.0:
    resolution: {integrity: sha512-EdDDZu4A2OyIK7Lr/2zG+w5jmbuk1DVBnEwREQvBzspBJkCEbRa8GxU1lghYcaGJCnRWibjDXlq779X1/y5xwg==}
    engines: {node: '>=8'}

  inflight@1.0.6:
    resolution: {integrity: sha512-k92I/b08q4wvFscXCLvqfsHCrjrF7yiXsQuIVvVE7N82W3+aqpzuUdBbfhWcy/FZR3/4IgflMgKLOsvPDrGCJA==}
    deprecated: This module is not supported, and leaks memory. Do not use it. Check out lru-cache if you want a good and tested way to coalesce async requests by a key value, which is much more comprehensive and powerful.

  inherits@2.0.4:
    resolution: {integrity: sha512-k/vGaX4/Yla3WzyMCvTQOXYeIHvqOKtnqBduzTHpzpQZzAskKMhZ2K+EnBiSM9zGSoIFeMpXKxa4dYeZIQqewQ==}

  internmap@1.0.1:
    resolution: {integrity: sha512-lDB5YccMydFBtasVtxnZ3MRBHuaoE8GKsppq+EchKL2U4nK/DmEpPHNH8MZe5HkMtpSiTSOZwfN0tzYjO/lJEw==}

  internmap@2.0.3:
    resolution: {integrity: sha512-5Hh7Y1wQbvY5ooGgPbDaL5iYLAPzMTUrjMulskHLH6wnv/A+1q5rgEaiuqEjB+oxGXIVZs1FF+R/KPN3ZSQYYg==}
    engines: {node: '>=12'}

  ip-address@10.0.1:
    resolution: {integrity: sha512-NWv9YLW4PoW2B7xtzaS3NCot75m6nK7Icdv0o3lfMceJVRfSoQwqD4wEH5rLwoKJwUiZ/rfpiVBhnaF0FK4HoA==}
    engines: {node: '>= 12'}

  ipaddr.js@1.9.1:
    resolution: {integrity: sha512-0KI/607xoxSToH7GjN1FfSbLoU0+btTicjsQSWQlh/hZykN8KpmMf7uYwPW3R+akZ6R/w18ZlXSHBYXiYUPO3g==}
    engines: {node: '>= 0.10'}

  is-binary-path@2.1.0:
    resolution: {integrity: sha512-ZMERYes6pDydyuGidse7OsHxtbI7WVeUEozgR/g7rd0xUimYNlvZRE/K2MgZTjWy725IfelLeVcEM97mmtRGXw==}
    engines: {node: '>=8'}

  is-extglob@2.1.1:
    resolution: {integrity: sha512-SbKbANkN603Vi4jEZv49LeVJMn4yGwsbzZworEoyEiutsN3nJYdbO36zfhGJ6QEDpOZIFkDtnq5JRxmvl3jsoQ==}
    engines: {node: '>=0.10.0'}

  is-fullwidth-code-point@3.0.0:
    resolution: {integrity: sha512-zymm5+u+sCsSWyD9qNaejV3DFvhCKclKdizYaJUuHA83RLjb7nSuGnddCHGv0hk+KY7BMAlsWeK4Ueg6EV6XQg==}
    engines: {node: '>=8'}

  is-fullwidth-code-point@4.0.0:
    resolution: {integrity: sha512-O4L094N2/dZ7xqVdrXhh9r1KODPJpFms8B5sGdJLPy664AgvXsreZUyCQQNItZRDlYug4xStLjNp/sz3HvBowQ==}
    engines: {node: '>=12'}

  is-fullwidth-code-point@5.0.0:
    resolution: {integrity: sha512-OVa3u9kkBbw7b8Xw5F9P+D/T9X+Z4+JruYVNapTjPYZYUznQ5YfWeFkOj606XYYW8yugTfC8Pj0hYqvi4ryAhA==}
    engines: {node: '>=18'}

  is-glob@4.0.3:
    resolution: {integrity: sha512-xelSayHH36ZgE7ZWhli7pW34hNbNl8Ojv5KVmkJD4hBdD3th8Tfk9vYasLM+mXWOZhFkgZfxhLSnrwRr4elSSg==}
    engines: {node: '>=0.10.0'}

  is-number@7.0.0:
    resolution: {integrity: sha512-41Cifkg6e8TylSpdtTpeLVMqvSBEVzTttHvERD741+pnZ8ANv0004MRL43QKPDlK9cGvNp6NZWZUBlbGXYxxng==}
    engines: {node: '>=0.12.0'}

  is-promise@4.0.0:
    resolution: {integrity: sha512-hvpoI6korhJMnej285dSg6nu1+e6uxs7zG3BYAm5byqDsgJNWwxzM6z6iZiAgQR4TJ30JmBTOwqZUw3WlyH3AQ==}

  is-stream@2.0.1:
    resolution: {integrity: sha512-hFoiJiTl63nn+kstHGBtewWSKnQLpyb155KHheA1l39uvtO9nWIop1p3udqPcUd/xbF1VLMO4n7OI6p7RbngDg==}
    engines: {node: '>=8'}

  is-stream@3.0.0:
    resolution: {integrity: sha512-LnQR4bZ9IADDRSkvpqMGvt/tEJWclzklNgSw48V5EAaAeDd6qGvN8ei6k5p0tvxSR171VmGyHuTiAOfxAbr8kA==}
    engines: {node: ^12.20.0 || ^14.13.1 || >=16.0.0}

  is-what@5.5.0:
    resolution: {integrity: sha512-oG7cgbmg5kLYae2N5IVd3jm2s+vldjxJzK1pcu9LfpGuQ93MQSzo0okvRna+7y5ifrD+20FE8FvjusyGaz14fw==}
    engines: {node: '>=18'}

  isarray@1.0.0:
    resolution: {integrity: sha512-VLghIWNM6ELQzo7zwmcg0NmTVyWKYjvIeM83yjp0wRDTmUnrM678fQbcKBo6n2CJEF0szoG//ytg+TKla89ALQ==}

  isexe@2.0.0:
    resolution: {integrity: sha512-RHxMLp9lnKHGHRng9QFhRCMbYAcVpn69smSGcq3f36xjgVVWThj4qqLbTLlq7Ssj8B+fIQ1EuCEGI2lKsyQeIw==}

  istanbul-lib-coverage@3.2.2:
    resolution: {integrity: sha512-O8dpsF+r0WV/8MNRKfnmrtCWhuKjxrq2w+jpzBL5UZKTi2LeVWnWOmWRxFlesJONmc+wLAGvKQZEOanko0LFTg==}
    engines: {node: '>=8'}

  istanbul-lib-report@3.0.1:
    resolution: {integrity: sha512-GCfE1mtsHGOELCU8e/Z7YWzpmybrx/+dSTfLrvY8qRmaY6zXTKWn6WQIjaAFw069icm6GVMNkgu0NzI4iPZUNw==}
    engines: {node: '>=10'}

  istanbul-lib-source-maps@5.0.6:
    resolution: {integrity: sha512-yg2d+Em4KizZC5niWhQaIomgf5WlL4vOOjZ5xGCmF8SnPE/mDWWXgvRExdcpCgh9lLRRa1/fSYp2ymmbJ1pI+A==}
    engines: {node: '>=10'}

  istanbul-reports@3.1.7:
    resolution: {integrity: sha512-BewmUXImeuRk2YY0PVbxgKAysvhRPUQE0h5QRM++nVWyubKGV0l8qQ5op8+B2DOmwSe63Jivj0BjkPQVf8fP5g==}
    engines: {node: '>=8'}

  jackspeak@3.4.3:
    resolution: {integrity: sha512-OGlZQpz2yfahA/Rd1Y8Cd9SIEsqvXkLVoSw/cgwhnhFMDbsQFeZYoJJ7bIZBS9BcamUW96asq/npPWugM+RQBw==}

  javascript-natural-sort@0.7.1:
    resolution: {integrity: sha512-nO6jcEfZWQXDhOiBtG2KvKyEptz7RVbpGP4vTD2hLBdmNQSsCiicO2Ioinv6UI4y9ukqnBpy+XZ9H6uLNgJTlw==}

  jiti@2.6.1:
    resolution: {integrity: sha512-ekilCSN1jwRvIbgeg/57YFh8qQDNbwDb9xT/qu2DAHbFFZUicIl4ygVaAvzveMhMVr3LnpSKTNnwt8PoOfmKhQ==}
    hasBin: true

  jose@6.1.3:
    resolution: {integrity: sha512-0TpaTfihd4QMNwrz/ob2Bp7X04yuxJkjRGi4aKmOqwhov54i6u79oCv7T+C7lo70MKH6BesI3vscD1yb/yzKXQ==}

  js-tokens@4.0.0:
    resolution: {integrity: sha512-RdJUflcE3cUzKiMqQgsCu06FPu9UdIJO0beYbPhHN4k6apgJtifcoCtT9bcxOpYBtpD2kCM6Sbzg4CausW/PKQ==}

  js-tokens@9.0.1:
    resolution: {integrity: sha512-mxa9E9ITFOt0ban3j6L5MpjwegGz6lBQmM1IJkWeBZGcMxto50+eWdjC/52xDbS2vy0k7vIMK0Fe2wfL9OQSpQ==}

  js-yaml@4.1.1:
    resolution: {integrity: sha512-qQKT4zQxXl8lLwBtHMWwaTcGfFOZviOJet3Oy/xmGk2gZH677CJM9EvtfdSkgWcATZhj/55JZ0rmy3myCT5lsA==}
    hasBin: true

  jsesc@3.1.0:
    resolution: {integrity: sha512-/sM3dO2FOzXjKQhJuo0Q173wf2KOo8t4I8vHy6lF9poUp7bKT0/NHE8fPX23PwfhnykfqnC2xRxOnVw5XuGIaA==}
    engines: {node: '>=6'}
    hasBin: true

  json-buffer@3.0.1:
    resolution: {integrity: sha512-4bV5BfR2mqfQTJm+V5tPPdf+ZpuhiIvTuAB5g8kcrXOZpTT/QwwVRWBywX1ozr6lEuPdbHxwaJlm9G6mI2sfSQ==}

  json-schema-traverse@0.4.1:
    resolution: {integrity: sha512-xbbCH5dCYU5T8LcEhhuh7HJ88HXuW3qsI3Y0zOZFKfZEHcpWiHU/Jxzk629Brsab/mMiHQti9wMP+845RPe3Vg==}

  json-schema-traverse@1.0.0:
    resolution: {integrity: sha512-NM8/P9n3XjXhIZn1lLhkFaACTOURQXjWhV4BA/RnOv8xvgqtqpAX9IO4mRQxSx1Rlo4tqzeqb0sOlruaOy3dug==}

  json-stable-stringify-without-jsonify@1.0.1:
    resolution: {integrity: sha512-Bdboy+l7tA3OGW6FjyFHWkP5LuByj1Tk33Ljyq0axyzdk9//JSi2u3fP1QSmd1KNwq6VOKYGlAu87CisVir6Pw==}

  json5@2.2.3:
    resolution: {integrity: sha512-XmOWe7eyHYH14cLdVPoyg+GOH3rYX++KpzrylJwSW98t3Nk+U8XOl8FWKOgwtzdb8lXGf6zYwDUzeHMWfxasyg==}
    engines: {node: '>=6'}
    hasBin: true

  katex@0.16.27:
    resolution: {integrity: sha512-aeQoDkuRWSqQN6nSvVCEFvfXdqo1OQiCmmW1kc9xSdjutPv7BGO7pqY9sQRJpMOGrEdfDgF2TfRXe5eUAD2Waw==}
    hasBin: true

  keyv@4.5.4:
    resolution: {integrity: sha512-oxVHkHR/EJf2CNXnWxRLW6mg7JyCCUcG0DtEGmL2ctUo1PNTin1PUil+r/+4r5MpVgC/fn1kjsx7mjSujKqIpw==}

  khroma@2.1.0:
    resolution: {integrity: sha512-Ls993zuzfayK269Svk9hzpeGUKob/sIgZzyHYdjQoAdQetRKpOLj+k/QQQ/6Qi0Yz65mlROrfd+Ev+1+7dz9Kw==}

  kleur@3.0.3:
    resolution: {integrity: sha512-eTIzlVOSUR+JxdDFepEYcBMtZ9Qqdef+rnzWdRZuMbOywu5tO2w2N7rqjoANZ5k9vywhL6Br1VRjUIgTQx4E8w==}
    engines: {node: '>=6'}

  kuler@2.0.0:
    resolution: {integrity: sha512-Xq9nH7KlWZmXAtodXDDRE7vs6DU1gTU8zYDHDiWLSip45Egwq3plLHzPn27NgvzL2r1LMPC1vdqh98sQxtqj4A==}

  langium@3.3.1:
    resolution: {integrity: sha512-QJv/h939gDpvT+9SiLVlY7tZC3xB2qK57v0J04Sh9wpMb6MP1q8gB21L3WIo8T5P1MSMg3Ep14L7KkDCFG3y4w==}
    engines: {node: '>=16.0.0'}

  layout-base@1.0.2:
    resolution: {integrity: sha512-8h2oVEZNktL4BH2JCOI90iD1yXwL6iNW7KcCKT2QZgQJR2vbqDsldCTPRU9NifTCqHZci57XvQQ15YTu+sTYPg==}

  layout-base@2.0.1:
    resolution: {integrity: sha512-dp3s92+uNI1hWIpPGH3jK2kxE2lMjdXdr+DH8ynZHpd6PUlH6x6cbuXnoMmiNumznqaNO31xu9e79F0uuZ0JFg==}

  lazystream@1.0.1:
    resolution: {integrity: sha512-b94GiNHQNy6JNTrt5w6zNyffMrNkXZb3KTkCZJb2V1xaEGCk093vkZ2jk3tpaeP33/OiXC+WvK9AxUebnf5nbw==}
    engines: {node: '>= 0.6.3'}

  levn@0.4.1:
    resolution: {integrity: sha512-+bT2uH4E5LGE7h/n3evcS/sQlJXCpIp6ym8OWJ5eV6+67Dsql/LaaT7qJBAt2rzfoa/5QBGBhxDix1dMt2kQKQ==}
    engines: {node: '>= 0.8.0'}

  lilconfig@3.1.3:
    resolution: {integrity: sha512-/vlFKAoH5Cgt3Ie+JLhRbwOsCQePABiU3tJ1egGvyQ+33R/vcwM2Zl2QR/LzjsBeItPt3oSVXapn+m4nQDvpzw==}
    engines: {node: '>=14'}

  lint-staged@16.1.5:
    resolution: {integrity: sha512-uAeQQwByI6dfV7wpt/gVqg+jAPaSp8WwOA8kKC/dv1qw14oGpnpAisY65ibGHUGDUv0rYaZ8CAJZ/1U8hUvC2A==}
    engines: {node: '>=20.17'}
    hasBin: true

  listr2@9.0.2:
    resolution: {integrity: sha512-VVd7cS6W+vLJu2wmq4QmfVj14Iep7cz4r/OWNk36Aq5ZOY7G8/BfCrQFexcwB1OIxB3yERiePfE/REBjEFulag==}
    engines: {node: '>=20.0.0'}

  local-pkg@0.5.1:
    resolution: {integrity: sha512-9rrA30MRRP3gBD3HTGnC6cDFpaE1kVDWxWgqWJUN0RvDNAo+Nz/9GxB+nHOH0ifbVFy0hSA1V6vFDvnx54lTEQ==}
    engines: {node: '>=14'}

  locate-path@6.0.0:
    resolution: {integrity: sha512-iPZK6eYjbxRu3uB4/WZ3EsEIMJFMqAoopl3R+zuq0UjcAm/MO6KCweDgPfP3elTztoKP3KtnVHxTn2NHBSDVUw==}
    engines: {node: '>=10'}

  lodash-es@4.17.21:
    resolution: {integrity: sha512-mKnC+QJ9pWVzv+C4/U3rRsHapFfHvQFoFB92e52xeyGMcX6/OlIl78je1u8vePzYZSkkogMPJ2yjxxsb89cxyw==}

  lodash.merge@4.6.2:
    resolution: {integrity: sha512-0KpjqXRVvrYyCsX1swR/XTK0va6VQkQM6MNo7PqW77ByjAhoARA8EfrP1N4+KlKj8YS0ZUCtRT/YUuhyYDujIQ==}

  lodash@4.17.21:
    resolution: {integrity: sha512-v2kDEe57lecTulaDIuNTPy3Ry4gLGJ6Z1O3vE1krgXZNrsQ+LFTGHVxVjcXPs17LhbZVGedAJv8XZ1tvj5FvSg==}

  log-update@6.1.0:
    resolution: {integrity: sha512-9ie8ItPR6tjY5uYJh8K/Zrv/RMZ5VOlOWvtZdEHYSTFKZfIBPQa9tOAEeAWhd+AnIneLJ22w5fjOYtoutpWq5w==}
    engines: {node: '>=18'}

  logform@2.7.0:
    resolution: {integrity: sha512-TFYA4jnP7PVbmlBIfhlSe+WKxs9dklXMTEGcBCIvLhE/Tn3H6Gk1norupVW7m5Cnd4bLcr08AytbyV/xj7f/kQ==}
    engines: {node: '>= 12.0.0'}

  loupe@2.3.7:
    resolution: {integrity: sha512-zSMINGVYkdpYSOBmLi0D1Uo7JU9nVdQKrHxC8eYlV+9YKK9WePqAlL7lSlorG/U2Fw1w0hTBmaa/jrQ3UbPHtA==}

  lru-cache@10.4.3:
    resolution: {integrity: sha512-JNAzZcXrCt42VGLuYz0zfAzDfAvJWW6AfYlDBQyDV5DClI2m5sAmK+OIO7s59XfsRsWHp02jAJrRadPRGTt6SQ==}

  magic-string@0.30.17:
    resolution: {integrity: sha512-sNPKHvyjVf7gyjwS4xGTaW/mCnF8wnjtifKBEhxfZ7E/S8tQ0rssrwGNn6q8JH/ohItJfSQp9mBtQYuTlH5QnA==}

  magic-string@0.30.19:
    resolution: {integrity: sha512-2N21sPY9Ws53PZvsEpVtNuSW+ScYbQdp4b9qUaL+9QkHUrGFKo56Lg9Emg5s9V/qrtNBmiR01sYhUOwu3H+VOw==}

  magicast@0.3.5:
    resolution: {integrity: sha512-L0WhttDl+2BOsybvEOLK7fW3UA0OQ0IQ2d6Zl2x/a6vVRs3bAY0ECOSHHeL5jD+SbOpOCUEi0y1DgHEn9Qn1AQ==}

  make-dir@4.0.0:
    resolution: {integrity: sha512-hXdUTZYIVOt1Ex//jAQi+wTZZpUpwBj/0QsOzqegb3rGMMeJiSEu5xLHnYfBrRV4RH2+OCSOO95Is/7x1WJ4bw==}
    engines: {node: '>=10'}

  make-error@1.3.6:
    resolution: {integrity: sha512-s8UhlNe7vPKomQhC1qFelMokr/Sc3AgNbso3n74mVPA5LTZwkB9NlXf4XPamLxJE8h0gh73rM94xvwRT2CVInw==}

  map-stream@0.1.0:
    resolution: {integrity: sha512-CkYQrPYZfWnu/DAmVCpTSX/xHpKZ80eKh2lAkyA6AJTef6bW+6JpbQZN5rofum7da+SyN1bi5ctTm+lTfcCW3g==}

  mark.js@8.11.1:
    resolution: {integrity: sha512-1I+1qpDt4idfgLQG+BNWmrqku+7/2bi5nLf4YwF8y8zXvmfiTBY3PV3ZibfrjBueCByROpuBjLLFCajqkgYoLQ==}

  marked@16.4.2:
    resolution: {integrity: sha512-TI3V8YYWvkVf3KJe1dRkpnjs68JUPyEa5vjKrp1XEEJUAOaQc+Qj+L1qWbPd0SJuAdQkFU0h73sXXqwDYxsiDA==}
    engines: {node: '>= 20'}
    hasBin: true

  math-intrinsics@1.1.0:
    resolution: {integrity: sha512-/IXtbwEk5HTPyEwyKX6hGkYXxM9nbj64B+ilVJnC/R6B0pH5G4V3b0pVbL7DBj4tkhBAppbQUlf6F6Xl9LHu1g==}
    engines: {node: '>= 0.4'}

  mdast-util-to-hast@13.2.0:
    resolution: {integrity: sha512-QGYKEuUsYT9ykKBCMOEDLsU5JRObWQusAolFMeko/tYPufNkRffBAQjIE+99jbA87xv6FgmjLtwjh9wBWajwAA==}

  media-typer@1.1.0:
    resolution: {integrity: sha512-aisnrDP4GNe06UcKFnV5bfMNPBUw4jsLGaWwWfnH3v02GnBuXX2MCVn5RbrWo0j3pczUilYblq7fQ7Nw2t5XKw==}
    engines: {node: '>= 0.8'}

  merge-descriptors@2.0.0:
    resolution: {integrity: sha512-Snk314V5ayFLhp3fkUREub6WtjBfPdCPY1Ln8/8munuLuiYhsABgBVWsozAG+MWMbVEvcdcpbi9R7ww22l9Q3g==}
    engines: {node: '>=18'}

  merge-stream@2.0.0:
    resolution: {integrity: sha512-abv/qOcuPfk3URPfDzmZU1LKmuw8kT+0nIHvKrKgFrwifol/doWcdA4ZqsWQ8ENrFKkd67Mfpo/LovbIUsbt3w==}

  merge2@1.4.1:
    resolution: {integrity: sha512-8q7VEgMJW4J8tcfVPy8g09NcQwZdbwFEqhe/WZkoIzjn/3TGDwtOCYtXGxA3O8tPzpczCCDgv+P2P5y00ZJOOg==}
    engines: {node: '>= 8'}

  mermaid@11.12.2:
    resolution: {integrity: sha512-n34QPDPEKmaeCG4WDMGy0OT6PSyxKCfy2pJgShP+Qow2KLrvWjclwbc3yXfSIf4BanqWEhQEpngWwNp/XhZt6w==}

  methods@1.1.2:
    resolution: {integrity: sha512-iclAHeNqNm68zFtnZ0e+1L2yUIdvzNoauKU4WBA3VvH/vPFieF7qfRlwUZU+DA9P9bPXIS90ulxoUoCH23sV2w==}
    engines: {node: '>= 0.6'}

  micromark-util-character@2.1.1:
    resolution: {integrity: sha512-wv8tdUTJ3thSFFFJKtpYKOYiGP2+v96Hvk4Tu8KpCAsTMs6yi+nVmGh1syvSCsaxz45J6Jbw+9DD6g97+NV67Q==}

  micromark-util-encode@2.0.1:
    resolution: {integrity: sha512-c3cVx2y4KqUnwopcO9b/SCdo2O67LwJJ/UyqGfbigahfegL9myoEFoDYZgkT7f36T0bLrM9hZTAaAyH+PCAXjw==}

  micromark-util-sanitize-uri@2.0.1:
    resolution: {integrity: sha512-9N9IomZ/YuGGZZmQec1MbgxtlgougxTodVwDzzEouPKo3qFWvymFHWcnDi2vzV1ff6kas9ucW+o3yzJK9YB1AQ==}

  micromark-util-symbol@2.0.1:
    resolution: {integrity: sha512-vs5t8Apaud9N28kgCrRUdEed4UJ+wWNvicHLPxCa9ENlYuAY31M0ETy5y1vA33YoNPDFTghEbnh6efaE8h4x0Q==}

  micromark-util-types@2.0.2:
    resolution: {integrity: sha512-Yw0ECSpJoViF1qTU4DC6NwtC4aWGt1EkzaQB8KPPyCRR8z9TWeV0HbEFGTO+ZY1wB22zmxnJqhPyTpOVCpeHTA==}

  micromatch@4.0.8:
    resolution: {integrity: sha512-PXwfBhYu0hBCPw8Dn0E+WDYb7af3dSLVWKi3HGv84IdF4TyFoC0ysxFd0Goxw7nSv4T/PzEJQxsYsEiFCKo2BA==}
    engines: {node: '>=8.6'}

  mime-db@1.52.0:
    resolution: {integrity: sha512-sPU4uV7dYlvtWJxwwxHD0PuihVNiE7TyAbQ5SWxDCB9mUYvOgroQOwYQQOKPJ8CIbE+1ETVlOoK1UC2nU3gYvg==}
    engines: {node: '>= 0.6'}

  mime-db@1.54.0:
    resolution: {integrity: sha512-aU5EJuIN2WDemCcAp2vFBfp/m4EAhWJnUNSSw0ixs7/kXbd6Pg64EmwJkNdFhB8aWt1sH2CTXrLxo/iAGV3oPQ==}
    engines: {node: '>= 0.6'}

  mime-types@2.1.35:
    resolution: {integrity: sha512-ZDY+bPm5zTTF+YpCrAU9nK0UgICYPT0QtT1NZWFv4s++TNkcgVaT0g6+4R2uI4MjQjzysHB1zxuWL50hzaeXiw==}
    engines: {node: '>= 0.6'}

  mime-types@3.0.2:
    resolution: {integrity: sha512-Lbgzdk0h4juoQ9fCKXW4by0UJqj+nOOrI9MJ1sSj4nI8aI2eo1qmvQEie4VD1glsS250n15LsWsYtCugiStS5A==}
    engines: {node: '>=18'}

  mime@2.6.0:
    resolution: {integrity: sha512-USPkMeET31rOMiarsBNIHZKLGgvKc/LrjofAnBlOttf5ajRvqiRA8QsenbcooctK6d6Ts6aqZXBA+XbkKthiQg==}
    engines: {node: '>=4.0.0'}
    hasBin: true

  mimic-fn@4.0.0:
    resolution: {integrity: sha512-vqiC06CuhBTUdZH+RYl8sFrL096vA45Ok5ISO6sE/Mr1jRbGH4Csnhi8f3wKVl7x8mO4Au7Ir9D3Oyv1VYMFJw==}
    engines: {node: '>=12'}

  mimic-function@5.0.1:
    resolution: {integrity: sha512-VP79XUPxV2CigYP3jWwAUFSku2aKqBH7uTAapFWCBqutsbmDo96KY5o8uh6U+/YSIn5OxJnXp73beVkpqMIGhA==}
    engines: {node: '>=18'}

  min-indent@1.0.1:
    resolution: {integrity: sha512-I9jwMn07Sy/IwOj3zVkVik2JTvgpaykDZEigL6Rx6N9LbMywwUSMtxET+7lVoDLLd3O3IXwJwvuuns8UB/HeAg==}
    engines: {node: '>=4'}

  minimatch@3.1.2:
    resolution: {integrity: sha512-J7p63hRiAjw1NDEww1W7i37+ByIrOWO5XQQAzZ3VOcL0PNybwpfmV/N05zFAzwQ9USyEcX6t3UO+K5aqBQOIHw==}

  minimatch@5.1.6:
    resolution: {integrity: sha512-lKwV/1brpG6mBUFHtb7NUmtABCb2WZZmm2wNiOA5hAb8VdCS4B3dtMWyvcoViccwAW/COERjXLt0zP1zXUN26g==}
    engines: {node: '>=10'}

  minimatch@9.0.5:
    resolution: {integrity: sha512-G6T0ZX48xgozx7587koeX9Ys2NYy6Gmv//P89sEte9V9whIapMNF4idKxnW2QtCcLiTWlb/wfCabAtAFWhhBow==}
    engines: {node: '>=16 || 14 >=14.17'}

  minimist@1.2.8:
    resolution: {integrity: sha512-2yyAR8qBkN3YuheJanUpWC5U3bb5osDywNB8RzDVlDwDHbocAJveqqj1u8+SVD7jkWT4yvsHCpWqqWqAxb0zCA==}

  minipass@7.1.2:
    resolution: {integrity: sha512-qOOzS1cBTWYF4BH8fVePDBOO9iptMnGUEZwNc/cMWnTV2nVLZ7VoNWEPHkYczZA0pdoA7dl6e7FL659nX9S2aw==}
    engines: {node: '>=16 || 14 >=14.17'}

  minisearch@7.2.0:
    resolution: {integrity: sha512-dqT2XBYUOZOiC5t2HRnwADjhNS2cecp9u+TJRiJ1Qp/f5qjkeT5APcGPjHw+bz89Ms8Jp+cG4AlE+QZ/QnDglg==}

  mitt@3.0.1:
    resolution: {integrity: sha512-vKivATfr97l2/QBCYAkXYDbrIWPM2IIKEl7YPhjCvKlG3kE2gm+uBo6nEXK3M5/Ffh/FLpKExzOQ3JJoJGFKBw==}

  mlly@1.8.0:
    resolution: {integrity: sha512-l8D9ODSRWLe2KHJSifWGwBqpTZXIXTeo8mlKjY+E2HAakaTeNpqAyBZ8GSqLzHgw4XmHmC8whvpjJNMbFZN7/g==}

  ms@2.1.3:
    resolution: {integrity: sha512-6FlzubTLZG3J2a/NVCAleEhjzq5oxgHyaCU9yYXvcLsvoVaHJq/s5xXI6/XXP6tz7R9xAOtHnSO/tXtF3WRTlA==}

  mylas@2.1.13:
    resolution: {integrity: sha512-+MrqnJRtxdF+xngFfUUkIMQrUUL0KsxbADUkn23Z/4ibGg192Q+z+CQyiYwvWTsYjJygmMR8+w3ZDa98Zh6ESg==}
    engines: {node: '>=12.0.0'}

  nano-spawn@1.0.2:
    resolution: {integrity: sha512-21t+ozMQDAL/UGgQVBbZ/xXvNO10++ZPuTmKRO8k9V3AClVRht49ahtDjfY8l1q6nSHOrE5ASfthzH3ol6R/hg==}
    engines: {node: '>=20.17'}

  nanoid@3.3.11:
    resolution: {integrity: sha512-N8SpfPUnUp1bK+PMYW8qSWdl9U+wwNWI4QKxOYDy9JAro3WMX7p2OeVRF9v+347pnakNevPmiHhNmZ2HbFA76w==}
    engines: {node: ^10 || ^12 || ^13.7 || ^14 || >=15.0.1}
    hasBin: true

  natural-compare@1.4.0:
    resolution: {integrity: sha512-OWND8ei3VtNC9h7V60qff3SVobHr996CTwgxubgyQYEpg290h9J0buyECNNJexkFm5sOajh5G116RYA1c8ZMSw==}

  negotiator@1.0.0:
    resolution: {integrity: sha512-8Ofs/AUQh8MaEcrlq5xOX0CQ9ypTF5dl78mjlMNfOK08fzpgTHQRQPBxcPlEtIw0yRpws+Zo/3r+5WRby7u3Gg==}
    engines: {node: '>= 0.6'}

  neo-async@2.6.2:
    resolution: {integrity: sha512-Yd3UES5mWCSqR+qNT93S3UoYUkqAZ9lLg8a7g9rimsWmYGK8cVToA4/sF3RrshdyV3sAGMXVUmpMYOw+dLpOuw==}

  node-cleanup@2.1.2:
    resolution: {integrity: sha512-qN8v/s2PAJwGUtr1/hYTpNKlD6Y9rc4p8KSmJXyGdYGZsDGKXrGThikLFP9OCHFeLeEpQzPwiAtdIvBLqm//Hw==}

  nodemon@3.1.11:
    resolution: {integrity: sha512-is96t8F/1//UHAjNPHpbsNY46ELPpftGUoSVNXwUfMk/qdjSylYrWSu1XavVTBOn526kFiOR733ATgNBCQyH0g==}
    engines: {node: '>=10'}
    hasBin: true

  non-layered-tidy-tree-layout@2.0.2:
    resolution: {integrity: sha512-gkXMxRzUH+PB0ax9dUN0yYF0S25BqeAYqhgMaLUFmpXLEk7Fcu8f4emJuOAY0V8kjDICxROIKsTAKsV/v355xw==}

  normalize-path@3.0.0:
    resolution: {integrity: sha512-6eZs5Ls3WtCisHWp9S2GUy8dqkpGi4BVSz3GaqiE6ezub0512ESztXUwUB6C6IKbQkY2Pnb/mD4WYojCRwcwLA==}
    engines: {node: '>=0.10.0'}

  npm-run-path@5.3.0:
    resolution: {integrity: sha512-ppwTtiJZq0O/ai0z7yfudtBpWIoxM8yE6nHi1X47eFR2EWORqfbu6CnPlNsjeN683eT0qG6H/Pyf9fCcvjnnnQ==}
    engines: {node: ^12.20.0 || ^14.13.1 || >=16.0.0}

  object-assign@4.1.1:
    resolution: {integrity: sha512-rJgTQnkUnH1sFw8yT6VSU3zD3sWmu6sZhIseY8VX+GRu3P6F7Fu+JNDoXfklElbLJSnc3FUQHVe4cU5hj+BcUg==}
    engines: {node: '>=0.10.0'}

  object-inspect@1.13.4:
    resolution: {integrity: sha512-W67iLl4J2EXEGTbfeHCffrjDfitvLANg0UlX3wFUUSTx92KXRFegMHUVgSqE+wvhAbi4WqjGg9czysTV2Epbew==}
    engines: {node: '>= 0.4'}

  on-finished@2.4.1:
    resolution: {integrity: sha512-oVlzkg3ENAhCk2zdv7IJwd/QUD4z2RxRwpkcGY8psCVcCYZNq4wYnVWALHM+brtuJjePWiYF/ClmuDr8Ch5+kg==}
    engines: {node: '>= 0.8'}

  once@1.4.0:
    resolution: {integrity: sha512-lNaJgI+2Q5URQBkccEKHTQOPaXdUxnZZElQTZY0MFUAuaEqe1E+Nyvgdz/aIyNi6Z9MzO5dv1H8n58/GELp3+w==}

  one-time@1.0.0:
    resolution: {integrity: sha512-5DXOiRKwuSEcQ/l0kGCF6Q3jcADFv5tSmRaJck/OqkVFcOzutB134KRSfF0xDrL39MNnqxbHBbUUcjZIhTgb2g==}

  onetime@6.0.0:
    resolution: {integrity: sha512-1FlR+gjXK7X+AsAHso35MnyN5KqGwJRi/31ft6x0M194ht7S+rWAvd7PHss9xSKMzE0asv1pyIHaJYq+BbacAQ==}
    engines: {node: '>=12'}

  onetime@7.0.0:
    resolution: {integrity: sha512-VXJjc87FScF88uafS3JllDgvAm+c/Slfz06lorj2uAY34rlUu0Nt+v8wreiImcrgAjjIHp1rXpTDlLOGw29WwQ==}
    engines: {node: '>=18'}

  oniguruma-to-es@3.1.1:
    resolution: {integrity: sha512-bUH8SDvPkH3ho3dvwJwfonjlQ4R80vjyvrU8YpxuROddv55vAEJrTuCuCVUhhsHbtlD9tGGbaNApGQckXhS8iQ==}

  optionator@0.9.4:
    resolution: {integrity: sha512-6IpQ7mKUxRcZNLIObR0hz7lxsapSSIYNZJwXPGeF0mTVqGKFIXj1DQcMoT22S3ROcLyY/rz0PWaWZ9ayWmad9g==}
    engines: {node: '>= 0.8.0'}

  p-limit@3.1.0:
    resolution: {integrity: sha512-TYOanM3wGwNGsZN2cVTYPArw454xnXj5qmWF1bEoAc4+cU/ol7GVh7odevjp1FNHduHc3KZMcFduxU5Xc6uJRQ==}
    engines: {node: '>=10'}

  p-limit@5.0.0:
    resolution: {integrity: sha512-/Eaoq+QyLSiXQ4lyYV23f14mZRQcXnxfHrN0vCai+ak9G0pp9iEQukIIZq5NccEvwRB8PUnZT0KsOoDCINS1qQ==}
    engines: {node: '>=18'}

  p-locate@5.0.0:
    resolution: {integrity: sha512-LaNjtRWUBY++zB5nE/NwcaoMylSPk+S+ZHNB1TzdbMJMny6dynpAGt7X/tl/QYq3TIeE6nxHppbo2LGymrG5Pw==}
    engines: {node: '>=10'}

  package-json-from-dist@1.0.1:
    resolution: {integrity: sha512-UEZIS3/by4OC8vL3P2dTXRETpebLI2NiI5vIrjaD/5UtrkFX/tNbwjTSRAGC/+7CAo2pIcBaRgWmcBBHcsaCIw==}

  package-manager-detector@1.6.0:
    resolution: {integrity: sha512-61A5ThoTiDG/C8s8UMZwSorAGwMJ0ERVGj2OjoW5pAalsNOg15+iQiPzrLJ4jhZ1HJzmC2PIHT2oEiH3R5fzNA==}

  parent-module@1.0.1:
    resolution: {integrity: sha512-GQ2EWRpQV8/o+Aw8YqtfZZPfNRWZYkbidE9k5rpl/hC3vtHHBfGm2Ifi6qWV+coDGkrUKZAxE3Lot5kcsRlh+g==}
    engines: {node: '>=6'}

  parseurl@1.3.3:
    resolution: {integrity: sha512-CiyeOxFT/JZyN5m0z9PfXw4SCBJ6Sygz1Dpl0wqjlhDEGGBP1GnsUVEL0p63hoG1fcj3fHynXi9NYO4nWOL+qQ==}
    engines: {node: '>= 0.8'}

  path-data-parser@0.1.0:
    resolution: {integrity: sha512-NOnmBpt5Y2RWbuv0LMzsayp3lVylAHLPUTut412ZA3l+C4uw4ZVkQbjShYCQ8TCpUMdPapr4YjUqLYD6v68j+w==}

  path-exists@4.0.0:
    resolution: {integrity: sha512-ak9Qy5Q7jYb2Wwcey5Fpvg2KoAc/ZIhLSLOSBmRmygPsGwkVVt0fZa0qrtMz+m6tJTAHfZQ8FnmB4MG4LWy7/w==}
    engines: {node: '>=8'}

  path-is-absolute@1.0.1:
    resolution: {integrity: sha512-AVbw3UJ2e9bq64vSaS9Am0fje1Pa8pbGqTTsmXfaIiMpnr5DlDhfJOuLj9Sf95ZPVDAUerDfEk88MPmPe7UCQg==}
    engines: {node: '>=0.10.0'}

  path-key@3.1.1:
    resolution: {integrity: sha512-ojmeN0qd+y0jszEtoY48r0Peq5dwMEkIlCOu6Q5f41lfkswXuKtYrhgoTpLnyIcHm24Uhqx+5Tqm2InSwLhE6Q==}
    engines: {node: '>=8'}

  path-key@4.0.0:
    resolution: {integrity: sha512-haREypq7xkM7ErfgIyA0z+Bj4AGKlMSdlQE2jvJo6huWD1EdkKYV+G/T4nq0YEF2vgTT8kqMFKo1uHn950r4SQ==}
    engines: {node: '>=12'}

  path-scurry@1.11.1:
    resolution: {integrity: sha512-Xa4Nw17FS9ApQFJ9umLiJS4orGjm7ZzwUrwamcGQuHSzDyth9boKDaycYdDcZDuqYATXw4HFXgaqWTctW/v1HA==}
    engines: {node: '>=16 || 14 >=14.18'}

  path-to-regexp@8.3.0:
    resolution: {integrity: sha512-7jdwVIRtsP8MYpdXSwOS0YdD0Du+qOoF/AEPIt88PcCFrZCzx41oxku1jD88hZBwbNUIEfpqvuhjFaMAqMTWnA==}

  path-type@4.0.0:
    resolution: {integrity: sha512-gDKb8aZMDeD/tZWs9P6+q0J9Mwkdl6xMV8TjnGP3qJVJ06bdMgkbBlLU8IdfOsIsFz2BW1rNVT3XuNEl8zPAvw==}
    engines: {node: '>=8'}

  pathe@1.1.2:
    resolution: {integrity: sha512-whLdWMYL2TwI08hn8/ZqAbrVemu0LNaNNJZX73O6qaIdCTfXutsLhMkjdENX0qhsQ9uIimo4/aQOmXkoon2nDQ==}

  pathe@2.0.3:
    resolution: {integrity: sha512-WUjGcAqP1gQacoQe+OBJsFA7Ld4DyXuUIjZ5cc75cLHvJ7dtNsTugphxIADwspS+AraAUePCKrSVtPLFj/F88w==}

  pathval@1.1.1:
    resolution: {integrity: sha512-Dp6zGqpTdETdR63lehJYPeIOqpiNBNtc7BpWSLrOje7UaIsE5aY92r/AunQA7rsXvet3lrJ3JnZX29UPTKXyKQ==}

  pause-stream@0.0.11:
    resolution: {integrity: sha512-e3FBlXLmN/D1S+zHzanP4E/4Z60oFAa3O051qt1pxa7DEJWKAyil6upYVXCWadEnuoqa4Pkc9oUx9zsxYeRv8A==}

  perfect-debounce@1.0.0:
    resolution: {integrity: sha512-xCy9V055GLEqoFaHoC1SoLIaLmWctgCUaBaWxDZ7/Zx4CTyX7cJQLJOok/orfjZAh9kEYpjJa4d0KcJmCbctZA==}

  picocolors@1.1.1:
    resolution: {integrity: sha512-xceH2snhtb5M9liqDsmEw56le376mTZkEX/jEb/RxNFyegNul7eNslCXP9FDj/Lcu0X8KEyMceP2ntpaHrDEVA==}

  picomatch@2.3.1:
    resolution: {integrity: sha512-JU3teHTNjmE2VCGFzuY8EXzCDVwEqB2a8fsIvwaStHhAWJEeVd1o1QD80CU6+ZdEXXSLbSsuLwJjkCBWqRQUVA==}
    engines: {node: '>=8.6'}

  pidtree@0.6.0:
    resolution: {integrity: sha512-eG2dWTVw5bzqGRztnHExczNxt5VGsE6OwTeCG3fdUf9KBsZzO3R5OIIIzWR+iZA0NtZ+RDVdaoE2dK1cn6jH4g==}
    engines: {node: '>=0.10'}
    hasBin: true

  pkce-challenge@5.0.0:
    resolution: {integrity: sha512-ueGLflrrnvwB3xuo/uGob5pd5FN7l0MsLf0Z87o/UQmRtwjvfylfc9MurIxRAWywCYTgrvpXBcqjV4OfCYGCIQ==}
    engines: {node: '>=16.20.0'}

  pkg-types@1.3.1:
    resolution: {integrity: sha512-/Jm5M4RvtBFVkKWRu2BLUTNP8/M2a+UwuAX+ae4770q1qVGtfjG+WTCupoZixokjmHiry8uI+dlY8KXYV5HVVQ==}

  plimit-lit@1.6.1:
    resolution: {integrity: sha512-B7+VDyb8Tl6oMJT9oSO2CW8XC/T4UcJGrwOVoNGwOQsQYhlpfajmrMj5xeejqaASq3V/EqThyOeATEOMuSEXiA==}
    engines: {node: '>=12'}

  points-on-curve@0.2.0:
    resolution: {integrity: sha512-0mYKnYYe9ZcqMCWhUjItv/oHjvgEsfKvnUTg8sAtnHr3GVy7rGkXCb6d5cSyqrWqL4k81b9CPg3urd+T7aop3A==}

  points-on-path@0.2.1:
    resolution: {integrity: sha512-25ClnWWuw7JbWZcgqY/gJ4FQWadKxGWk+3kR/7kD0tCaDtPPMj7oHu2ToLaVhfpnHrZzYby2w6tUA0eOIuUg8g==}

  postcss@8.5.6:
    resolution: {integrity: sha512-3Ybi1tAuwAP9s0r1UQ2J4n5Y0G05bJkpUIO0/bI9MhwmD70S5aTWbXGBwxHrelT+XM1k6dM0pk+SwNkpTRN7Pg==}
    engines: {node: ^10 || ^12 || >=14}

  postject@1.0.0-alpha.6:
    resolution: {integrity: sha512-b9Eb8h2eVqNE8edvKdwqkrY6O7kAwmI8kcnBv1NScolYJbo59XUF0noFq+lxbC1yN20bmC0WBEbDC5H/7ASb0A==}
    engines: {node: '>=14.0.0'}
    hasBin: true

  preact@10.27.2:
    resolution: {integrity: sha512-5SYSgFKSyhCbk6SrXyMpqjb5+MQBgfvEKE/OC+PujcY34sOpqtr+0AZQtPYx5IA6VxynQ7rUPCtKzyovpj9Bpg==}

  prelude-ls@1.2.1:
    resolution: {integrity: sha512-vkcDPrRZo1QZLbn5RLGPpg/WmIQ65qoWWhcGKf/b5eplkkarX0m9z8ppCat4mlOqUsWpyNuYgO3VRyrYHSzX5g==}
    engines: {node: '>= 0.8.0'}

  prettier-linter-helpers@1.0.0:
    resolution: {integrity: sha512-GbK2cP9nraSSUF9N2XwUwqfzlAFlMNYYl+ShE/V+H8a9uNl/oUqB1w2EL54Jh0OlyRSd8RfWYJ3coVS4TROP2w==}
    engines: {node: '>=6.0.0'}

  prettier@3.6.2:
    resolution: {integrity: sha512-I7AIg5boAr5R0FFtJ6rCfD+LFsWHp81dolrFD8S79U9tb8Az2nGrJncnMSnys+bpQJfRUzqs9hnA81OAA3hCuQ==}
    engines: {node: '>=14'}
    hasBin: true

  pretty-format@29.7.0:
    resolution: {integrity: sha512-Pdlw/oPxN+aXdmM9R00JVC9WVFoCLTKJvDVLgmJ+qAffBMxsV85l/Lu7sNx4zSzPyoL2euImuEwHhOXdEgNFZQ==}
    engines: {node: ^14.15.0 || ^16.10.0 || >=18.0.0}

  process-nextick-args@2.0.1:
    resolution: {integrity: sha512-3ouUOpQhtgrbOa17J7+uxOTpITYWaGP7/AhoR3+A+/1e9skrzelGi/dXzEYyvbxubEF6Wn2ypscTKiKJFFn1ag==}

  process@0.11.10:
    resolution: {integrity: sha512-cdGef/drWFoydD1JsMzuFf8100nZl+GT+yacc2bEced5f9Rjk4z+WtFUTBu9PhOi9j/jfmBPu0mMEY4wIdAF8A==}
    engines: {node: '>= 0.6.0'}

  prompts@2.4.2:
    resolution: {integrity: sha512-NxNv/kLguCA7p3jE8oL2aEBsrJWgAakBpgmgK6lpPWV+WuOmY6r2/zbAVnP+T8bQlA0nzHXSJSJW0Hq7ylaD2Q==}
    engines: {node: '>= 6'}

  property-information@7.1.0:
    resolution: {integrity: sha512-TwEZ+X+yCJmYfL7TPUOcvBZ4QfoT5YenQiJuX//0th53DE6w0xxLEtfK3iyryQFddXuvkIk51EEgrJQ0WJkOmQ==}

  proxy-addr@2.0.7:
    resolution: {integrity: sha512-llQsMLSUDUPT44jdrU/O37qlnifitDP+ZwrmmZcoSKyLKvtZxpyV0n2/bD/N4tBAAZ/gJEdZU7KMraoK1+XYAg==}
    engines: {node: '>= 0.10'}

  proxy-from-env@1.1.0:
    resolution: {integrity: sha512-D+zkORCbA9f1tdWRK0RaCR3GPv50cMxcrz4X8k5LTSUD1Dkw47mKJEZQNunItRTkWwgtaUSo1RVFRIG9ZXiFYg==}

  ps-tree@1.2.0:
    resolution: {integrity: sha512-0VnamPPYHl4uaU/nSFeZZpR21QAWRz+sRv4iW9+v/GS/J5U5iZB5BNN6J0RMoOvdx2gWM2+ZFMIm58q24e4UYA==}
    engines: {node: '>= 0.10'}
    hasBin: true

  pstree.remy@1.1.8:
    resolution: {integrity: sha512-77DZwxQmxKnu3aR542U+X8FypNzbfJ+C5XQDk3uWjWxn6151aIMGthWYRXTqT1E5oJvg+ljaa2OJi+VfvCOQ8w==}

  punycode@2.3.1:
    resolution: {integrity: sha512-vYt7UD1U9Wg6138shLtLOvdAu+8DsC/ilFtEVHcH+wydcSpNE20AfSOduf6MkRFahL5FY7X1oU7nKVZFtfq8Fg==}
    engines: {node: '>=6'}

  qs@6.14.0:
    resolution: {integrity: sha512-YWWTjgABSKcvs/nWBi9PycY/JiPJqOD4JA6o9Sej2AtvSGarXxKC3OQSk4pAarbdQlKAh5D4FCQkJNkW+GAn3w==}
    engines: {node: '>=0.6'}

  queue-lit@1.5.2:
    resolution: {integrity: sha512-tLc36IOPeMAubu8BkW8YDBV+WyIgKlYU7zUNs0J5Vk9skSZ4JfGlPOqplP0aHdfv7HL0B2Pg6nwiq60Qc6M2Hw==}
    engines: {node: '>=12'}

  queue-microtask@1.2.3:
    resolution: {integrity: sha512-NuaNSa6flKT5JaSYQzJok04JzTL1CA6aGhv5rfLW3PgqA+M2ChpZQnAC8h8i4ZFkBS8X5RqkDBHA7r4hej3K9A==}

  range-parser@1.2.1:
    resolution: {integrity: sha512-Hrgsx+orqoygnmhFbKaHE6c296J+HTAQXoxEF6gNupROmmGJRoyzfG3ccAveqCBrwr/2yxQ5BVd/GTl5agOwSg==}
    engines: {node: '>= 0.6'}

  raw-body@3.0.1:
    resolution: {integrity: sha512-9G8cA+tuMS75+6G/TzW8OtLzmBDMo8p1JRxN5AZ+LAp8uxGA8V8GZm4GQ4/N5QNQEnLmg6SS7wyuSmbKepiKqA==}
    engines: {node: '>= 0.10'}

  raw-body@3.0.2:
    resolution: {integrity: sha512-K5zQjDllxWkf7Z5xJdV0/B0WTNqx6vxG70zJE4N0kBs4LovmEYWJzQGxC9bS9RAKu3bgM40lrd5zoLJ12MQ5BA==}
    engines: {node: '>= 0.10'}

  react-is@18.3.1:
    resolution: {integrity: sha512-/LLMVyas0ljjAtoYiPqYiL8VWXzUUdThrmU5+n20DZv+a+ClRoevUzw5JxU+Ieh5/c87ytoTBV9G1FiKfNJdmg==}

  readable-stream@2.3.8:
    resolution: {integrity: sha512-8p0AUk4XODgIewSi0l8Epjs+EVnWiK7NoDIEGU0HhE7+ZyY8D1IMY7odu5lRrFXGg71L15KG8QrPmum45RTtdA==}

  readable-stream@3.6.2:
    resolution: {integrity: sha512-9u/sniCrY3D5WdsERHzHE4G2YCXqoG5FTHUiCC4SIbr6XcLZBY05ya9EKjYek9O5xOAwjGq+1JdGBAS7Q9ScoA==}
    engines: {node: '>= 6'}

  readable-stream@4.7.0:
    resolution: {integrity: sha512-oIGGmcpTLwPga8Bn6/Z75SVaH1z5dUut2ibSyAMVhmUggWpmDn2dapB0n7f8nwaSiRtepAsfJyfXIO5DCVAODg==}
    engines: {node: ^12.22.0 || ^14.17.0 || >=16.0.0}

  readdir-glob@1.1.3:
    resolution: {integrity: sha512-v05I2k7xN8zXvPD9N+z/uhXPaj0sUFCe2rcWZIpBsqxfP7xXFQ0tipAd/wjj1YxWyWtUS5IDJpOG82JKt2EAVA==}

  readdirp@3.6.0:
    resolution: {integrity: sha512-hOS089on8RduqdbhvQ5Z37A0ESjsqz6qnRcffsMU3495FuTdqSm+7bhJ29JvIOsBDEEnan5DPu9t3To9VRlMzA==}
    engines: {node: '>=8.10.0'}

  redent@3.0.0:
    resolution: {integrity: sha512-6tDA8g98We0zd0GvVeMT9arEOnTw9qM03L9cJXaCjrip1OO764RDBLBfrB4cwzNGDj5OA5ioymC9GkizgWJDUg==}
    engines: {node: '>=8'}

  regex-recursion@6.0.2:
    resolution: {integrity: sha512-0YCaSCq2VRIebiaUviZNs0cBz1kg5kVS2UKUfNIx8YVs1cN3AV7NTctO5FOKBA+UT2BPJIWZauYHPqJODG50cg==}

  regex-utilities@2.3.0:
    resolution: {integrity: sha512-8VhliFJAWRaUiVvREIiW2NXXTmHs4vMNnSzuJVhscgmGav3g9VDxLrQndI3dZZVVdp0ZO/5v0xmX516/7M9cng==}

  regex@6.0.1:
    resolution: {integrity: sha512-uorlqlzAKjKQZ5P+kTJr3eeJGSVroLKoHmquUj4zHWuR+hEyNqlXsSKlYYF5F4NI6nl7tWCs0apKJ0lmfsXAPA==}

  require-directory@2.1.1:
    resolution: {integrity: sha512-fGxEI7+wsG9xrvdjsrlmL22OMTTiHRwAMroiEeMgq8gzoLC/PQr7RsRDSTLUg/bZAZtF+TVIkHc6/4RIKrui+Q==}
    engines: {node: '>=0.10.0'}

  require-from-string@2.0.2:
    resolution: {integrity: sha512-Xf0nWe6RseziFMu+Ap9biiUbmplq6S9/p+7w7YXP/JBHhrUDDUhwa+vANyubuqfZWTveU//DYVGsDG7RKL/vEw==}
    engines: {node: '>=0.10.0'}

  resolve-from@4.0.0:
    resolution: {integrity: sha512-pb/MYmXstAkysRFx8piNI1tGFNQIFA3vkE3Gq4EuA1dF6gHp/+vgZqsCGJapvy8N3Q+4o7FwvquPJcnZ7RYy4g==}
    engines: {node: '>=4'}

  resolve-pkg-maps@1.0.0:
    resolution: {integrity: sha512-seS2Tj26TBVOC2NIc2rOe2y2ZO7efxITtLZcGSOnHHNOQ7CkiUBfw0Iw2ck6xkIhPwLhKNLS8BO+hEpngQlqzw==}

  restore-cursor@5.1.0:
    resolution: {integrity: sha512-oMA2dcrw6u0YfxJQXm342bFKX/E4sG9rbTzO9ptUcR/e8A33cHuvStiYOwH7fszkZlZ1z/ta9AAoPk2F4qIOHA==}
    engines: {node: '>=18'}

  reusify@1.1.0:
    resolution: {integrity: sha512-g6QUff04oZpHs0eG5p83rFLhHeV00ug/Yf9nZM6fLeUrPguBTkTQOdpAWWspMh55TZfVQDPaN3NQJfbVRAxdIw==}
    engines: {iojs: '>=1.0.0', node: '>=0.10.0'}

  rfdc@1.4.1:
    resolution: {integrity: sha512-q1b3N5QkRUWUl7iyylaaj3kOpIT0N2i9MqIEQXP73GVsN9cw3fdx8X63cEmWhJGi2PPCF23Ijp7ktmd39rawIA==}

  robust-predicates@3.0.2:
    resolution: {integrity: sha512-IXgzBWvWQwE6PrDI05OvmXUIruQTcoMDzRsOd5CDvHCVLcLHMTSYvOK5Cm46kWqlV3yAbuSpBZdJ5oP5OUoStg==}

  rollup@4.52.5:
    resolution: {integrity: sha512-3GuObel8h7Kqdjt0gxkEzaifHTqLVW56Y/bjN7PSQtkKr0w3V/QYSdt6QWYtd7A1xUtYQigtdUfgj1RvWVtorw==}
    engines: {node: '>=18.0.0', npm: '>=8.0.0'}
    hasBin: true

  roughjs@4.6.6:
    resolution: {integrity: sha512-ZUz/69+SYpFN/g/lUlo2FXcIjRkSu3nDarreVdGGndHEBJ6cXPdKguS8JGxwj5HA5xIbVKSmLgr5b3AWxtRfvQ==}

  router@2.2.0:
    resolution: {integrity: sha512-nLTrUKm2UyiL7rlhapu/Zl45FwNgkZGaCpZbIHajDYgwlJCOzLSk+cIPAnsEqV955GjILJnKbdQC1nVPz+gAYQ==}
    engines: {node: '>= 18'}

  run-parallel@1.2.0:
    resolution: {integrity: sha512-5l4VyZR86LZ/lDxZTR6jqL8AFE2S0IFLMP26AbjsLVADxHdhB/c0GUsH+y39UfCi3dzz8OlQuPmnaJOMoDHQBA==}

  rw@1.3.3:
    resolution: {integrity: sha512-PdhdWy89SiZogBLaw42zdeqtRJ//zFd2PgQavcICDUgJT5oW10QCRKbJ6bg4r0/UY2M6BWd5tkxuGFRvCkgfHQ==}

  rxjs@7.8.2:
    resolution: {integrity: sha512-dhKf903U/PQZY6boNNtAGdWbG85WAbjT/1xYoZIC7FAY0yWapOBQVsVrDl58W86//e1VpMNBtRV4MaXfdMySFA==}

  safe-buffer@5.1.2:
    resolution: {integrity: sha512-Gd2UZBJDkXlY7GbJxfsE8/nvKkUEU1G38c1siN6QP6a9PT9MmHB8GnpscSmMJSoF8LOIrt8ud/wPtojys4G6+g==}

  safe-buffer@5.2.1:
    resolution: {integrity: sha512-rp3So07KcdmmKbGvgaNxQSJr7bGVSVk5S9Eq1F+ppbRo70+YeaDxkw5Dd8NPN+GD6bjnYm2VuPuCXmpuYvmCXQ==}

  safe-stable-stringify@2.5.0:
    resolution: {integrity: sha512-b3rppTKm9T+PsVCBEOUR46GWI7fdOs00VKZ1+9c1EWDaDMvjQc6tUwuFyIprgGgTcWoVHSKrU8H31ZHA2e0RHA==}
    engines: {node: '>=10'}

  safer-buffer@2.1.2:
    resolution: {integrity: sha512-YZo3K82SD7Riyi0E1EQPojLz7kpepnSQI9IyPbHHg1XXXevb5dJI7tpyN2ADxGcQbHG7vcyRHk0cbwqcQriUtg==}

  search-insights@2.17.3:
    resolution: {integrity: sha512-RQPdCYTa8A68uM2jwxoY842xDhvx3E5LFL1LxvxCNMev4o5mLuokczhzjAgGwUZBAmOKZknArSxLKmXtIi2AxQ==}

  semver@7.7.3:
    resolution: {integrity: sha512-SdsKMrI9TdgjdweUSR9MweHA4EJ8YxHn8DFaDisvhVlUOe4BF1tLD7GAj0lIqWVl+dPb/rExr0Btby5loQm20Q==}
    engines: {node: '>=10'}
    hasBin: true

  send@1.2.0:
    resolution: {integrity: sha512-uaW0WwXKpL9blXE2o0bRhoL2EGXIrZxQ2ZQ4mgcfoBxdFmQold+qWsD2jLrfZ0trjKL6vOw0j//eAwcALFjKSw==}
    engines: {node: '>= 18'}

  serve-static@2.2.0:
    resolution: {integrity: sha512-61g9pCh0Vnh7IutZjtLGGpTA355+OPn2TyDv/6ivP2h/AdAVX9azsoxmg2/M6nZeQZNYBEwIcsne1mJd9oQItQ==}
    engines: {node: '>= 18'}

  setprototypeof@1.2.0:
    resolution: {integrity: sha512-E5LDX7Wrp85Kil5bhZv46j8jOeboKq5JMmYM3gVGdGH8xFpPWXUMsNrlODCrkoxMEeNi/XZIwuRvY4XNwYMJpw==}

  shebang-command@2.0.0:
    resolution: {integrity: sha512-kHxr2zZpYtdmrN1qDjrrX/Z1rR1kG8Dx+gkpK1G4eXmvXswmcE1hTWBWYUzlraYw1/yZp6YuDY77YtvbN0dmDA==}
    engines: {node: '>=8'}

  shebang-regex@3.0.0:
    resolution: {integrity: sha512-7++dFhtcx3353uBaq8DDR4NuxBetBzC7ZQOhmTQInHEd6bSrXdiEyzCvG07Z44UYdLShWUyXt5M/yhz8ekcb1A==}
    engines: {node: '>=8'}

  shell-quote@1.8.3:
    resolution: {integrity: sha512-ObmnIF4hXNg1BqhnHmgbDETF8dLPCggZWBjkQfhZpbszZnYur5DUljTcCHii5LC3J5E0yeO/1LIMyH+UvHQgyw==}
    engines: {node: '>= 0.4'}

  shiki@2.5.0:
    resolution: {integrity: sha512-mI//trrsaiCIPsja5CNfsyNOqgAZUb6VpJA+340toL42UpzQlXpwRV9nch69X6gaUxrr9kaOOa6e3y3uAkGFxQ==}

  side-channel-list@1.0.0:
    resolution: {integrity: sha512-FCLHtRD/gnpCiCHEiJLOwdmFP+wzCmDEkc9y7NsYxeF4u7Btsn1ZuwgwJGxImImHicJArLP4R0yX4c2KCrMrTA==}
    engines: {node: '>= 0.4'}

  side-channel-map@1.0.1:
    resolution: {integrity: sha512-VCjCNfgMsby3tTdo02nbjtM/ewra6jPHmpThenkTYh8pG9ucZ/1P8So4u4FGBek/BjpOVsDCMoLA/iuBKIFXRA==}
    engines: {node: '>= 0.4'}

  side-channel-weakmap@1.0.2:
    resolution: {integrity: sha512-WPS/HvHQTYnHisLo9McqBHOJk2FkHO/tlpvldyrnem4aeQp4hai3gythswg6p01oSoTl58rcpiFAjF2br2Ak2A==}
    engines: {node: '>= 0.4'}

  side-channel@1.1.0:
    resolution: {integrity: sha512-ZX99e6tRweoUXqR+VBrslhda51Nh5MTQwou5tnUDgbtyM0dBgmhEDtWGP/xbKn6hqfPRHujUNwz5fy/wbbhnpw==}
    engines: {node: '>= 0.4'}

  siginfo@2.0.0:
    resolution: {integrity: sha512-ybx0WO1/8bSBLEWXZvEd7gMW3Sn3JFlW3TvX1nREbDLRNQNaeNN8WK0meBwPdAaOI7TtRRRJn/Es1zhrrCHu7g==}

  signal-exit@4.1.0:
    resolution: {integrity: sha512-bzyZ1e88w9O1iNJbKnOlvYTrWPDl46O1bG0D3XInv+9tkPrxrN8jUUTiFlDkkmKWgn1M6CfIA13SuGqOa9Korw==}
    engines: {node: '>=14'}

  simple-update-notifier@2.0.0:
    resolution: {integrity: sha512-a2B9Y0KlNXl9u/vsW6sTIu9vGEpfKu2wRV6l1H3XEas/0gUIzGzBoP/IouTcUQbm9JWZLH3COxyn03TYlFax6w==}
    engines: {node: '>=10'}

  sisteransi@1.0.5:
    resolution: {integrity: sha512-bLGGlR1QxBcynn2d5YmDX4MGjlZvy2MRBDRNHLJ8VI6l6+9FUiyTFNJ0IveOSP0bcXgVDPRcfGqA0pjaqUpfVg==}

  slash@3.0.0:
    resolution: {integrity: sha512-g9Q1haeby36OSStwb4ntCGGGaKsaVSjQ68fBxoQcutl5fS1vuY18H3wSt3jFyFtrkx+Kz0V1G85A4MyAdDMi2Q==}
    engines: {node: '>=8'}

  slice-ansi@5.0.0:
    resolution: {integrity: sha512-FC+lgizVPfie0kkhqUScwRu1O/lF6NOgJmlCgK+/LYxDCTk8sGelYaHDhFcDN+Sn3Cv+3VSa4Byeo+IMCzpMgQ==}
    engines: {node: '>=12'}

  slice-ansi@7.1.0:
    resolution: {integrity: sha512-bSiSngZ/jWeX93BqeIAbImyTbEihizcwNjFoRUIY/T1wWQsfsm2Vw1agPKylXvQTU7iASGdHhyqRlqQzfz+Htg==}
    engines: {node: '>=18'}

  source-map-js@1.2.1:
    resolution: {integrity: sha512-UXWMKhLOwVKb728IUtQPXxfYU+usdybtUrK/8uGE8CQMvrhOpwvzDBwj0QhSL7MQc7vIsISBG8VQ8+IDQxpfQA==}
    engines: {node: '>=0.10.0'}

  source-map-support@0.5.21:
    resolution: {integrity: sha512-uBHU3L3czsIyYXKX88fdrGovxdSCoTGDRZ6SYXtSRxLZUzHg5P/66Ht6uoUlHu9EZod+inXhKo3qQgwXUT/y1w==}

  source-map@0.6.1:
    resolution: {integrity: sha512-UjgapumWlbMhkBgzT7Ykc5YXUT46F0iKu8SGXq0bcwP5dz/h0Plj6enJqjz1Zbq2l5WaqYnrVbwWOWMyF3F47g==}
    engines: {node: '>=0.10.0'}

  space-separated-tokens@2.0.2:
    resolution: {integrity: sha512-PEGlAwrG8yXGXRjW32fGbg66JAlOAwbObuqVoJpv/mRgoWDQfgH1wDPvtzWyUSNAXBGSk8h755YDbbcEy3SH2Q==}

  speakingurl@14.0.1:
    resolution: {integrity: sha512-1POYv7uv2gXoyGFpBCmpDVSNV74IfsWlDW216UPjbWufNf+bSU6GdbDsxdcxtfwb4xlI3yxzOTKClUosxARYrQ==}
    engines: {node: '>=0.10.0'}

  split@0.3.3:
    resolution: {integrity: sha512-wD2AeVmxXRBoX44wAycgjVpMhvbwdI2aZjCkvfNcH1YqHQvJVa1duWc73OyVGJUc05fhFaTZeQ/PYsrmyH0JVA==}

  stack-trace@0.0.10:
    resolution: {integrity: sha512-KGzahc7puUKkzyMt+IqAep+TVNbKP+k2Lmwhub39m1AsTSkaDutx56aDCo+HLDzf/D26BIHTJWNiTG1KAJiQCg==}

  stackback@0.0.2:
    resolution: {integrity: sha512-1XMJE5fQo1jGH6Y/7ebnwPOBEkIEnT4QF32d5R1+VXdXveM0IBMJt8zfaxX1P3QhVwrYe+576+jkANtSS2mBbw==}

  statuses@2.0.1:
    resolution: {integrity: sha512-RwNA9Z/7PrK06rYLIzFMlaF+l73iwpzsqRIFgbMLbTcLD6cOao82TaWefPXQvB2fOC4AjuYSEndS7N/mTCbkdQ==}
    engines: {node: '>= 0.8'}

  statuses@2.0.2:
    resolution: {integrity: sha512-DvEy55V3DB7uknRo+4iOGT5fP1slR8wQohVdknigZPMpMstaKJQWhwiYBACJE3Ul2pTnATihhBYnRhZQHGBiRw==}
    engines: {node: '>= 0.8'}

  std-env@3.9.0:
    resolution: {integrity: sha512-UGvjygr6F6tpH7o2qyqR6QYpwraIjKSdtzyBdyytFOHmPZY917kwdwLG0RbOjWOnKmnm3PeHjaoLLMie7kPLQw==}

  stream-combiner@0.0.4:
    resolution: {integrity: sha512-rT00SPnTVyRsaSz5zgSPma/aHSOic5U1prhYdRy5HS2kTZviFpmDgzilbtsJsxiroqACmayynDN/9VzIbX5DOw==}

  streamx@2.22.1:
    resolution: {integrity: sha512-znKXEBxfatz2GBNK02kRnCXjV+AA4kjZIUxeWSr3UGirZMJfTE9uiwKHobnbgxWyL/JWro8tTq+vOqAK1/qbSA==}

  string-argv@0.3.2:
    resolution: {integrity: sha512-aqD2Q0144Z+/RqG52NeHEkZauTAUWJO8c6yTftGJKO3Tja5tUgIfmIl6kExvhtxSDP7fXB6DvzkfMpCd/F3G+Q==}
    engines: {node: '>=0.6.19'}

  string-width@4.2.3:
    resolution: {integrity: sha512-wKyQRQpjJ0sIp62ErSZdGsjMJWsap5oRNihHhu6G7JVO/9jIB6UyevL+tXuOqrng8j/cxKTWyWUwvSTriiZz/g==}
    engines: {node: '>=8'}

  string-width@5.1.2:
    resolution: {integrity: sha512-HnLOCR3vjcY8beoNLtcjZ5/nxn2afmME6lhrDrebokqMap+XbeW8n9TXpPDOqdGK5qcI3oT0GKTW6wC7EMiVqA==}
    engines: {node: '>=12'}

  string-width@7.2.0:
    resolution: {integrity: sha512-tsaTIkKW9b4N+AEj+SVA+WhJzV7/zMhcSu78mLKWSk7cXMOSHsBKFWUs0fWwq8QyK3MgJBQRX6Gbi4kYbdvGkQ==}
    engines: {node: '>=18'}

  string_decoder@1.1.1:
    resolution: {integrity: sha512-n/ShnvDi6FHbbVfviro+WojiFzv+s8MPMHBczVePfUpDJLwoLT0ht1l4YwBCbi8pJAveEEdnkHyPyTP/mzRfwg==}

  string_decoder@1.3.0:
    resolution: {integrity: sha512-hkRX8U1WjJFd8LsDJ2yQ/wWWxaopEsABU1XfkM8A+j0+85JAGppt16cr1Whg6KIbb4okU6Mql6BOj+uup/wKeA==}

  stringify-entities@4.0.4:
    resolution: {integrity: sha512-IwfBptatlO+QCJUo19AqvrPNqlVMpW9YEL2LIVY+Rpv2qsjCGxaDLNRgeGsQWJhfItebuJhsGSLjaBbNSQ+ieg==}

  strip-ansi@6.0.1:
    resolution: {integrity: sha512-Y38VPSHcqkFrCpFnQ9vuSXmquuv5oXOKpGeT6aGrr3o3Gc9AlVa6JBfUSOCnbxGGZF+/0ooI7KrPuUSztUdU5A==}
    engines: {node: '>=8'}

  strip-ansi@7.1.0:
    resolution: {integrity: sha512-iq6eVVI64nQQTRYq2KtEg2d2uU7LElhTJwsH4YzIHZshxlgZms/wIc4VoDQTlG/IvVIrBKG06CrZnp0qv7hkcQ==}
    engines: {node: '>=12'}

  strip-final-newline@3.0.0:
    resolution: {integrity: sha512-dOESqjYr96iWYylGObzd39EuNTa5VJxyvVAEm5Jnh7KGo75V43Hk1odPQkNDyXNmUR6k+gEiDVXnjB8HJ3crXw==}
    engines: {node: '>=12'}

  strip-indent@3.0.0:
    resolution: {integrity: sha512-laJTa3Jb+VQpaC6DseHhF7dXVqHTfJPCRDaEbid/drOhgitgYku/letMUqOXFoWV0zIIUbjpdH2t+tYj4bQMRQ==}
    engines: {node: '>=8'}

  strip-json-comments@3.1.1:
    resolution: {integrity: sha512-6fPc+R4ihwqP6N/aIv2f1gMH8lOVtWQHoqC4yK6oSDVVocumAsfCqjkXnqiYMhmMwS/mEHLp7Vehlt3ql6lEig==}
    engines: {node: '>=8'}

  strip-literal@2.1.1:
    resolution: {integrity: sha512-631UJ6O00eNGfMiWG78ck80dfBab8X6IVFB51jZK5Icd7XAs60Z5y7QdSd/wGIklnWvRbUNloVzhOKKmutxQ6Q==}

  stylis@4.3.6:
    resolution: {integrity: sha512-yQ3rwFWRfwNUY7H5vpU0wfdkNSnvnJinhF9830Swlaxl03zsOjCfmX0ugac+3LtK0lYSgwL/KXc8oYL3mG4YFQ==}

  superagent@10.2.3:
    resolution: {integrity: sha512-y/hkYGeXAj7wUMjxRbB21g/l6aAEituGXM9Rwl4o20+SX3e8YOSV6BxFXl+dL3Uk0mjSL3kCbNkwURm8/gEDig==}
    engines: {node: '>=14.18.0'}

  superjson@2.2.3:
    resolution: {integrity: sha512-ay3d+LW/S6yppKoTz3Bq4mG0xrS5bFwfWEBmQfbC7lt5wmtk+Obq0TxVuA9eYRirBTQb1K3eEpBRHMQEo0WyVw==}
    engines: {node: '>=16'}

  supertest@7.1.4:
    resolution: {integrity: sha512-tjLPs7dVyqgItVFirHYqe2T+MfWc2VOBQ8QFKKbWTA3PU7liZR8zoSpAi/C1k1ilm9RsXIKYf197oap9wXGVYg==}
    engines: {node: '>=14.18.0'}

  supports-color@5.5.0:
    resolution: {integrity: sha512-QjVjwdXIt408MIiAqCX4oUKsgU2EqAGzs2Ppkm4aQYbjm+ZEWEcW4SfFNTr4uMNZma0ey4f5lgLrkB0aX0QMow==}
    engines: {node: '>=4'}

  supports-color@7.2.0:
    resolution: {integrity: sha512-qpCAvRl9stuOHveKsn7HncJRvv501qIacKzQlO/+Lwxc9+0q2wLyv4Dfvt80/DPn2pqOBsJdDiogXGR9+OvwRw==}
    engines: {node: '>=8'}

  supports-color@8.1.1:
    resolution: {integrity: sha512-MpUEN2OodtUzxvKQl72cUF7RQ5EiHsGvSsVG0ia9c5RbWGL2CI4C7EpPS8UTBIplnlzZiNuV56w+FuNxy3ty2Q==}
    engines: {node: '>=10'}

  synckit@0.11.11:
    resolution: {integrity: sha512-MeQTA1r0litLUf0Rp/iisCaL8761lKAZHaimlbGK4j0HysC4PLfqygQj9srcs0m2RdtDYnF8UuYyKpbjHYp7Jw==}
    engines: {node: ^14.18.0 || >=16.0.0}

  tabbable@6.2.0:
    resolution: {integrity: sha512-Cat63mxsVJlzYvN51JmVXIgNoUokrIaT2zLclCXjRd8boZ0004U4KCs/sToJ75C6sdlByWxpYnb5Boif1VSFew==}

  tar-stream@3.1.7:
    resolution: {integrity: sha512-qJj60CXt7IU1Ffyc3NJMjh6EkuCFej46zUqJ4J7pqYlThyd9bO0XBTmcOIhSzZJVWfsLks0+nle/j538YAW9RQ==}

  test-exclude@6.0.0:
    resolution: {integrity: sha512-cAGWPIyOHU6zlmg88jwm7VRyXnMN7iV68OGAbYDk/Mh/xC/pzVPlQtY6ngoIH/5/tciuhGfvESU8GrHrcxD56w==}
    engines: {node: '>=8'}

  text-decoder@1.2.3:
    resolution: {integrity: sha512-3/o9z3X0X0fTupwsYvR03pJ/DjWuqqrfwBgTQzdWDiQSm9KitAyz/9WqsT2JQW7KV2m+bC2ol/zqpW37NHxLaA==}

  text-hex@1.0.0:
    resolution: {integrity: sha512-uuVGNWzgJ4yhRaNSiubPY7OjISw4sw4E5Uv0wbjp+OzcbmVU/rsT8ujgcXJhn9ypzsgr5vlzpPqP+MBBKcGvbg==}

  through@2.3.8:
    resolution: {integrity: sha512-w89qg7PI8wAdvX60bMDP+bFoD5Dvhm9oLheFp5O4a2QF0cSBGsBX4qZmadPMvVqlLJBBci+WqGGOAPvcDeNSVg==}

  tiktoken@1.0.22:
    resolution: {integrity: sha512-PKvy1rVF1RibfF3JlXBSP0Jrcw2uq3yXdgcEXtKTYn3QJ/cBRBHDnrJ5jHky+MENZ6DIPwNUGWpkVx+7joCpNA==}

  tinybench@2.9.0:
    resolution: {integrity: sha512-0+DUvqWMValLmha6lr4kD8iAMK1HzV0/aKnCtWb9v9641TnP/MFb7Pc2bxoxQjTXAErryXVgUOfv2YqNllqGeg==}

  tinyexec@1.0.2:
    resolution: {integrity: sha512-W/KYk+NFhkmsYpuHq5JykngiOCnxeVL8v8dFnqxSD8qEEdRfXk1SDM6JzNqcERbcGYj9tMrDQBYV9cjgnunFIg==}
    engines: {node: '>=18'}

  tinypool@0.8.4:
    resolution: {integrity: sha512-i11VH5gS6IFeLY3gMBQ00/MmLncVP7JLXOw1vlgkytLmJK7QnEr7NXf0LBdxfmNPAeyetukOk0bOYrJrFGjYJQ==}
    engines: {node: '>=14.0.0'}

  tinyspy@2.2.1:
    resolution: {integrity: sha512-KYad6Vy5VDWV4GH3fjpseMQ/XU2BhIYP7Vzd0LG44qRWm/Yt2WCOTicFdvmgo6gWaqooMQCawTtILVQJupKu7A==}
    engines: {node: '>=14.0.0'}

  to-regex-range@5.0.1:
    resolution: {integrity: sha512-65P7iz6X5yEr1cwcgvQxbbIw7Uk3gOy5dIdtZ4rDveLqhrdJP+Li/Hx6tyK0NEb+2GCyneCMJiGqrADCSNk8sQ==}
    engines: {node: '>=8.0'}

  toidentifier@1.0.1:
    resolution: {integrity: sha512-o5sSPKEkg/DIQNmH43V0/uerLrpzVedkUh8tGNvaeXpfpuwjKenlSox/2O/BTlZUtEe+JG7s5YhEz608PlAHRA==}
    engines: {node: '>=0.6'}

  touch@3.1.1:
    resolution: {integrity: sha512-r0eojU4bI8MnHr8c5bNo7lJDdI2qXlWWJk6a9EAFG7vbhTjElYhBVS3/miuE0uOuoLdb8Mc/rVfsmm6eo5o9GA==}
    hasBin: true

  tree-kill@1.2.2:
    resolution: {integrity: sha512-L0Orpi8qGpRG//Nd+H90vFB+3iHnue1zSSGmNOOCh1GLJ7rUKVwV2HvijphGQS2UmhUZewS9VgvxYIdgr+fG1A==}
    hasBin: true

  trim-lines@3.0.1:
    resolution: {integrity: sha512-kRj8B+YHZCc9kQYdWfJB2/oUl9rA99qbowYYBtr4ui4mZyAQ2JpvVBd/6U2YloATfqBhBTSMhTpgBHtU0Mf3Rg==}

  triple-beam@1.4.1:
    resolution: {integrity: sha512-aZbgViZrg1QNcG+LULa7nhZpJTZSLm/mXnHXnbAbjmN5aSa0y7V+wvv6+4WaBtpISJzThKy+PIPxc1Nq1EJ9mg==}
    engines: {node: '>= 14.0.0'}

  ts-api-utils@2.1.0:
    resolution: {integrity: sha512-CUgTZL1irw8u29bzrOD/nH85jqyc74D6SshFgujOIA7osm2Rz7dYH77agkx7H4FBNxDq7Cjf+IjaX/8zwFW+ZQ==}
    engines: {node: '>=18.12'}
    peerDependencies:
      typescript: '>=4.8.4'

  ts-dedent@2.2.0:
    resolution: {integrity: sha512-q5W7tVM71e2xjHZTlgfTDoPF/SmqKG5hddq9SzR49CH2hayqRKJtQ4mtRlSxKaJlR/+9rEM+mnBHf7I2/BQcpQ==}
    engines: {node: '>=6.10'}

  ts-node@10.9.2:
    resolution: {integrity: sha512-f0FFpIdcHgn8zcPSbf1dRevwt047YMnaiJM3u2w2RewrB+fob/zePZcrOyQoLMMO7aBIddLcQIEK5dYjkLnGrQ==}
    hasBin: true
    peerDependencies:
      '@swc/core': '>=1.2.50'
      '@swc/wasm': '>=1.2.50'
      '@types/node': '*'
      typescript: '>=2.7'
    peerDependenciesMeta:
      '@swc/core':
        optional: true
      '@swc/wasm':
        optional: true

  tsc-alias@1.8.16:
    resolution: {integrity: sha512-QjCyu55NFyRSBAl6+MTFwplpFcnm2Pq01rR/uxfqJoLMm6X3O14KEGtaSDZpJYaE1bJBGDjD0eSuiIWPe2T58g==}
    engines: {node: '>=16.20.2'}
    hasBin: true

  tsc-watch@7.2.0:
    resolution: {integrity: sha512-4gRFawQD1cVSaILvG7wl2x6NtteKbS2dGBMbL7Q6n1ldLIOKXCJUoEwUXdGuee4dp+zcnA6tukBBLz1lZrNI9w==}
    engines: {node: '>=12.12.0'}
    hasBin: true
    peerDependencies:
      typescript: '*'

  tsconfck@3.1.6:
    resolution: {integrity: sha512-ks6Vjr/jEw0P1gmOVwutM3B7fWxoWBL2KRDb1JfqGVawBmO5UsvmWOQFGHBPl5yxYz4eERr19E6L7NMv+Fej4w==}
    engines: {node: ^18 || >=20}
    hasBin: true
    peerDependencies:
      typescript: ^5.0.0
    peerDependenciesMeta:
      typescript:
        optional: true

  tslib@2.8.1:
    resolution: {integrity: sha512-oJFu94HQb+KVduSUQL7wnpmqnfmLsOA/nAh6b6EH0wCEoK0/mPeXU6c3wKDV83MkOuHPRHtSXKKU99IBazS/2w==}

  type-check@0.4.0:
    resolution: {integrity: sha512-XleUoc9uwGXqjWwXaUTZAmzMcFZ5858QA2vvx1Ur5xIcixXIP+8LnFDgRplU30us6teqdlskFfu+ae4K79Ooew==}
    engines: {node: '>= 0.8.0'}

  type-detect@4.1.0:
    resolution: {integrity: sha512-Acylog8/luQ8L7il+geoSxhEkazvkslg7PSNKOX59mbB9cOveP5aq9h74Y7YU8yDpJwetzQQrfIwtf4Wp4LKcw==}
    engines: {node: '>=4'}

  type-fest@4.41.0:
    resolution: {integrity: sha512-TeTSQ6H5YHvpqVwBRcnLDCBnDOHWYu7IvGbHT6N8AOymcr9PJGjc1GTtiWZTYg0NCgYwvnYWEkVChQAr9bjfwA==}
    engines: {node: '>=16'}

  type-is@2.0.1:
    resolution: {integrity: sha512-OZs6gsjF4vMp32qrCbiVSkrFmXtG/AZhY3t0iAMrMBiAZyV9oALtXO8hsrHbMXF9x6L3grlFuwW2oAz7cav+Gw==}
    engines: {node: '>= 0.6'}

  typescript@5.8.3:
    resolution: {integrity: sha512-p1diW6TqL9L07nNxvRMM7hMMw4c5XOo/1ibL4aAIGmSAt9slTE1Xgw5KWuof2uTOvCg9BY7ZRi+GaF+7sfgPeQ==}
    engines: {node: '>=14.17'}
    hasBin: true

  ufo@1.6.1:
    resolution: {integrity: sha512-9a4/uxlTWJ4+a5i0ooc1rU7C7YOw3wT+UGqdeNNHWnOF9qcMBgLRS+4IYUqbczewFx4mLEig6gawh7X6mFlEkA==}

  uglify-js@3.19.3:
    resolution: {integrity: sha512-v3Xu+yuwBXisp6QYTcH4UbH+xYJXqnq2m/LtQVWKWzYc1iehYnLixoQDN9FH6/j9/oybfd6W9Ghwkl8+UMKTKQ==}
    engines: {node: '>=0.8.0'}
    hasBin: true

  undefsafe@2.0.5:
    resolution: {integrity: sha512-WxONCrssBM8TSPRqN5EmsjVrsv4A8X12J4ArBiiayv3DyyG3ZlIg6yysuuSYdZsVz3TKcTg2fd//Ujd4CHV1iA==}

  undici-types@7.14.0:
    resolution: {integrity: sha512-QQiYxHuyZ9gQUIrmPo3IA+hUl4KYk8uSA7cHrcKd/l3p1OTpZcM0Tbp9x7FAtXdAYhlasd60ncPpgu6ihG6TOA==}

  unist-util-is@6.0.1:
    resolution: {integrity: sha512-LsiILbtBETkDz8I9p1dQ0uyRUWuaQzd/cuEeS1hoRSyW5E5XGmTzlwY1OrNzzakGowI9Dr/I8HVaw4hTtnxy8g==}

  unist-util-position@5.0.0:
    resolution: {integrity: sha512-fucsC7HjXvkB5R3kTCO7kUjRdrS0BJt3M/FPxmHMBOm8JQi2BsHAHFsy27E0EolP8rp0NzXsJ+jNPyDWvOJZPA==}

  unist-util-stringify-position@4.0.0:
    resolution: {integrity: sha512-0ASV06AAoKCDkS2+xw5RXJywruurpbC4JZSm7nr7MOt1ojAzvyyaO+UxZf18j8FCF6kmzCZKcAgN/yu2gm2XgQ==}

  unist-util-visit-parents@6.0.2:
    resolution: {integrity: sha512-goh1s1TBrqSqukSc8wrjwWhL0hiJxgA8m4kFxGlQ+8FYQ3C/m11FcTs4YYem7V664AhHVvgoQLk890Ssdsr2IQ==}

  unist-util-visit@5.0.0:
    resolution: {integrity: sha512-MR04uvD+07cwl/yhVuVWAtw+3GOR/knlL55Nd/wAdblk27GCVt3lqpTivy/tkJcZoNPzTwS1Y+KMojlLDhoTzg==}

  unpipe@1.0.0:
    resolution: {integrity: sha512-pjy2bYhSsufwWlKwPc+l3cN7+wuJlK6uz0YdJEOlQDbl6jo/YlPi4mb8agUkVC8BF7V8NuzeyPNqRksA3hztKQ==}
    engines: {node: '>= 0.8'}

  uri-js@4.4.1:
    resolution: {integrity: sha512-7rKUyy33Q1yc98pQ1DAmLtwX109F7TIfWlW1Ydo8Wl1ii1SeHieeh0HHfPeL2fMXK6z0s8ecKs9frCuLJvndBg==}

  util-deprecate@1.0.2:
    resolution: {integrity: sha512-EPD5q1uXyFxJpCrLnCc1nHnq3gOa6DZBocAIiI2TaSCA7VCJ1UJDMagCzIkXNsUYfD1daK//LTEQ8xiIbrHtcw==}

  uuid@11.1.0:
    resolution: {integrity: sha512-0/A9rDy9P7cJ+8w1c9WD9V//9Wj15Ce2MPz8Ri6032usz+NfePxx5AcN3bN+r6ZL6jEo066/yNYB3tn4pQEx+A==}
    hasBin: true

  uuid@13.0.0:
    resolution: {integrity: sha512-XQegIaBTVUjSHliKqcnFqYypAd4S+WCYt5NIeRs6w/UAry7z8Y9j5ZwRRL4kzq9U3sD6v+85er9FvkEaBpji2w==}
    hasBin: true

  v8-compile-cache-lib@3.0.1:
    resolution: {integrity: sha512-wa7YjyUGfNZngI/vtK0UHAN+lgDCxBPCylVXGp0zu59Fz5aiGtNXaq3DhIov063MorB+VfufLh3JlF2KdTK3xg==}

  vary@1.1.2:
    resolution: {integrity: sha512-BNGbWLfd0eUPabhkXUVm0j8uuvREyTh5ovRa/dyow/BqAbZJyC+5fU+IzQOzmAKzYqYRAISoRhdQr3eIZ/PXqg==}
    engines: {node: '>= 0.8'}

  vfile-message@4.0.3:
    resolution: {integrity: sha512-QTHzsGd1EhbZs4AsQ20JX1rC3cOlt/IWJruk893DfLRr57lcnOeMaWG4K0JrRta4mIJZKth2Au3mM3u03/JWKw==}

  vfile@6.0.3:
    resolution: {integrity: sha512-KzIbH/9tXat2u30jf+smMwFCsno4wHVdNmzFyL+T/L3UGqqk6JKfVqOFOZEpZSHADH1k40ab6NUIXZq422ov3Q==}

  vite-node@1.6.1:
    resolution: {integrity: sha512-YAXkfvGtuTzwWbDSACdJSg4A4DZiAqckWe90Zapc/sEX3XvHcw1NdurM/6od8J207tSDqNbSsgdCacBgvJKFuA==}
    engines: {node: ^18.0.0 || >=20.0.0}
    hasBin: true

  vite-tsconfig-paths@5.1.4:
    resolution: {integrity: sha512-cYj0LRuLV2c2sMqhqhGpaO3LretdtMn/BVX4cPLanIZuwwrkVl+lK84E/miEXkCHWXuq65rhNN4rXsBcOB3S4w==}
    peerDependencies:
      vite: '*'
    peerDependenciesMeta:
      vite:
        optional: true

  vite@5.4.21:
    resolution: {integrity: sha512-o5a9xKjbtuhY6Bi5S3+HvbRERmouabWbyUcpXXUA1u+GNUKoROi9byOJ8M0nHbHYHkYICiMlqxkg1KkYmm25Sw==}
    engines: {node: ^18.0.0 || >=20.0.0}
    hasBin: true
    peerDependencies:
      '@types/node': ^18.0.0 || >=20.0.0
      less: '*'
      lightningcss: ^1.21.0
      sass: '*'
      sass-embedded: '*'
      stylus: '*'
      sugarss: '*'
      terser: ^5.4.0
    peerDependenciesMeta:
      '@types/node':
        optional: true
      less:
        optional: true
      lightningcss:
        optional: true
      sass:
        optional: true
      sass-embedded:
        optional: true
      stylus:
        optional: true
      sugarss:
        optional: true
      terser:
        optional: true

  vitepress-plugin-mermaid@2.0.17:
    resolution: {integrity: sha512-IUzYpwf61GC6k0XzfmAmNrLvMi9TRrVRMsUyCA8KNXhg/mQ1VqWnO0/tBVPiX5UoKF1mDUwqn5QV4qAJl6JnUg==}
    peerDependencies:
      mermaid: 10 || 11
      vitepress: ^1.0.0 || ^1.0.0-alpha

  vitepress@1.6.4:
    resolution: {integrity: sha512-+2ym1/+0VVrbhNyRoFFesVvBvHAVMZMK0rw60E3X/5349M1GuVdKeazuksqopEdvkKwKGs21Q729jX81/bkBJg==}
    hasBin: true
    peerDependencies:
      markdown-it-mathjax3: ^4
      postcss: ^8
    peerDependenciesMeta:
      markdown-it-mathjax3:
        optional: true
      postcss:
        optional: true

  vitest@1.6.1:
    resolution: {integrity: sha512-Ljb1cnSJSivGN0LqXd/zmDbWEM0RNNg2t1QW/XUhYl/qPqyu7CsqeWtqQXHVaJsecLPuDoak2oJcZN2QoRIOag==}
    engines: {node: ^18.0.0 || >=20.0.0}
    hasBin: true
    peerDependencies:
      '@edge-runtime/vm': '*'
      '@types/node': ^18.0.0 || >=20.0.0
      '@vitest/browser': 1.6.1
      '@vitest/ui': 1.6.1
      happy-dom: '*'
      jsdom: '*'
    peerDependenciesMeta:
      '@edge-runtime/vm':
        optional: true
      '@types/node':
        optional: true
      '@vitest/browser':
        optional: true
      '@vitest/ui':
        optional: true
      happy-dom:
        optional: true
      jsdom:
        optional: true

  vscode-jsonrpc@8.2.0:
    resolution: {integrity: sha512-C+r0eKJUIfiDIfwJhria30+TYWPtuHJXHtI7J0YlOmKAo7ogxP20T0zxB7HZQIFhIyvoBPwWskjxrvAtfjyZfA==}
    engines: {node: '>=14.0.0'}

  vscode-languageserver-protocol@3.17.5:
    resolution: {integrity: sha512-mb1bvRJN8SVznADSGWM9u/b07H7Ecg0I3OgXDuLdn307rl/J3A9YD6/eYOssqhecL27hK1IPZAsaqh00i/Jljg==}

  vscode-languageserver-textdocument@1.0.12:
    resolution: {integrity: sha512-cxWNPesCnQCcMPeenjKKsOCKQZ/L6Tv19DTRIGuLWe32lyzWhihGVJ/rcckZXJxfdKCFvRLS3fpBIsV/ZGX4zA==}

  vscode-languageserver-types@3.17.5:
    resolution: {integrity: sha512-Ld1VelNuX9pdF39h2Hgaeb5hEZM2Z3jUrrMgWQAu82jMtZp7p3vJT3BzToKtZI7NgQssZje5o0zryOrhQvzQAg==}

  vscode-languageserver@9.0.1:
    resolution: {integrity: sha512-woByF3PDpkHFUreUa7Hos7+pUWdeWMXRd26+ZX2A8cFx6v/JPTtd4/uN0/jB6XQHYaOlHbio03NTHCqrgG5n7g==}
    hasBin: true

  vscode-uri@3.0.8:
    resolution: {integrity: sha512-AyFQ0EVmsOZOlAnxoFOGOq1SQDWAB7C6aqMGS23svWAllfOaxbuFvcT8D1i8z3Gyn8fraVeZNNmN6e9bxxXkKw==}

  vue@3.5.22:
    resolution: {integrity: sha512-toaZjQ3a/G/mYaLSbV+QsQhIdMo9x5rrqIpYRObsJ6T/J+RyCSFwN2LHNVH9v8uIcljDNa3QzPVdv3Y6b9hAJQ==}
    peerDependencies:
      typescript: '*'
    peerDependenciesMeta:
      typescript:
        optional: true

  which@2.0.2:
    resolution: {integrity: sha512-BLI3Tl1TW3Pvl70l3yq3Y64i+awpwXqsGBYWkkqMtnbXgrMD+yj7rhW0kuEDxzJaYXGjEW5ogapKNMEKNMjibA==}
    engines: {node: '>= 8'}
    hasBin: true

  why-is-node-running@2.3.0:
    resolution: {integrity: sha512-hUrmaWBdVDcxvYqnyh09zunKzROWjbZTiNy8dBEjkS7ehEDQibXJ7XvlmtbwuTclUiIyN+CyXQD4Vmko8fNm8w==}
    engines: {node: '>=8'}
    hasBin: true

  widest-line@5.0.0:
    resolution: {integrity: sha512-c9bZp7b5YtRj2wOe6dlj32MK+Bx/M/d+9VB2SHM1OtsUHR0aV0tdP6DWh/iMt0kWi1t5g1Iudu6hQRNd1A4PVA==}
    engines: {node: '>=18'}

  winston-transport@4.9.0:
    resolution: {integrity: sha512-8drMJ4rkgaPo1Me4zD/3WLfI/zPdA9o2IipKODunnGDcuqbHwjsbB79ylv04LCGGzU0xQ6vTznOMpQGaLhhm6A==}
    engines: {node: '>= 12.0.0'}

  winston@3.19.0:
    resolution: {integrity: sha512-LZNJgPzfKR+/J3cHkxcpHKpKKvGfDZVPS4hfJCc4cCG0CgYzvlD6yE/S3CIL/Yt91ak327YCpiF/0MyeZHEHKA==}
    engines: {node: '>= 12.0.0'}

  word-wrap@1.2.5:
    resolution: {integrity: sha512-BN22B5eaMMI9UMtjrGd5g5eCYPpCPDUy0FJXbYsaT5zYxjFOckS53SQDE3pWkVoWpHXVb3BrYcEN4Twa55B5cA==}
    engines: {node: '>=0.10.0'}

  wordwrap@1.0.0:
    resolution: {integrity: sha512-gvVzJFlPycKc5dZN4yPkP8w7Dc37BtP1yczEneOb4uq34pXZcvrtRTmWV8W+Ume+XCxKgbjM+nevkyFPMybd4Q==}

  wrap-ansi@7.0.0:
    resolution: {integrity: sha512-YVGIj2kamLSTxw6NsZjoBxfSwsn0ycdesmc4p+Q21c5zPuZ1pl+NfxVdxPtdHvmNVOQ6XSYG4AUtyt/Fi7D16Q==}
    engines: {node: '>=10'}

  wrap-ansi@8.1.0:
    resolution: {integrity: sha512-si7QWI6zUMq56bESFvagtmzMdGOtoxfR+Sez11Mobfc7tm+VkUckk9bW2UeffTGVUbOksxmSw0AA2gs8g71NCQ==}
    engines: {node: '>=12'}

  wrap-ansi@9.0.0:
    resolution: {integrity: sha512-G8ura3S+3Z2G+mkgNRq8dqaFZAuxfsxpBB8OCTGRTCtp+l/v9nbFNmCUP1BZMts3G1142MsZfn6eeUKrr4PD1Q==}
    engines: {node: '>=18'}

  wrappy@1.0.2:
    resolution: {integrity: sha512-l4Sp/DRseor9wL6EvV2+TuQn63dMkPjZ/sp9XkghTEbV9KlPS1xUsZ3u7/IQO4wxtcFB4bgpQPRcR3QCvezPcQ==}

  y18n@5.0.8:
    resolution: {integrity: sha512-0pfFzegeDWJHJIAmTLRP2DwHjdF5s7jo9tuztdQxAhINCdvS+3nGINqPd00AphqJR/0LhANUS6/+7SCb98YOfA==}
    engines: {node: '>=10'}

  yaml@2.8.1:
    resolution: {integrity: sha512-lcYcMxX2PO9XMGvAJkJ3OsNMw+/7FKes7/hgerGUYWIoWu5j/+YQqcZr5JnPZWzOsEBgMbSbiSTn/dv/69Mkpw==}
    engines: {node: '>= 14.6'}
    hasBin: true

  yargs-parser@21.1.1:
    resolution: {integrity: sha512-tVpsJW7DdjecAiFpbIB1e3qxIQsE6NoPc5/eTdrbbIC4h0LVsWhnoa3g+m2HclBIujHzsxZ4VJVA+GUuc2/LBw==}
    engines: {node: '>=12'}

  yargs-parser@22.0.0:
    resolution: {integrity: sha512-rwu/ClNdSMpkSrUb+d6BRsSkLUq1fmfsY6TOpYzTwvwkg1/NRG85KBy3kq++A8LKQwX6lsu+aWad+2khvuXrqw==}
    engines: {node: ^20.19.0 || ^22.12.0 || >=23}

  yargs@17.7.2:
    resolution: {integrity: sha512-7dSzzRQ++CKnNI/krKnYRV7JKKPUXMEh61soaHKg9mrWEhzFWhFnxPxGl+69cD1Ou63C13NUPCnmIcrvqCuM6w==}
    engines: {node: '>=12'}

  yargs@18.0.0:
    resolution: {integrity: sha512-4UEqdc2RYGHZc7Doyqkrqiln3p9X2DZVxaGbwhn2pi7MrRagKaOcIKe8L3OxYcbhXLgLFUS3zAYuQjKBQgmuNg==}
    engines: {node: ^20.19.0 || ^22.12.0 || >=23}

  yn@3.1.1:
    resolution: {integrity: sha512-Ux4ygGWsu2c7isFWe8Yu1YluJmqVhxqK2cLXNQA5AcC3QfbGNpM7fu0Y8b/z16pXLnFxZYvWhd3fhBY9DLmC6Q==}
    engines: {node: '>=6'}

  yocto-queue@0.1.0:
    resolution: {integrity: sha512-rVksvsnNCdJ/ohGc6xgPwyN8eheCxsiLM8mxuE/t/mOVqJewPuO1miLpTHQiRgTKCLexL4MeAFVagts7HmNZ2Q==}
    engines: {node: '>=10'}

  yocto-queue@1.2.1:
    resolution: {integrity: sha512-AyeEbWOu/TAXdxlV9wmGcR0+yh2j3vYPGOECcIj2S7MkrLyC7ne+oye2BKTItt0ii2PHk4cDy+95+LshzbXnGg==}
    engines: {node: '>=12.20'}

  zip-stream@6.0.1:
    resolution: {integrity: sha512-zK7YHHz4ZXpW89AHXUPbQVGKI7uvkd3hzusTdotCg1UxyaVtg0zFJSTfW/Dq5f7OBBVnq6cZIaC8Ti4hb6dtCA==}
    engines: {node: '>= 14'}

  zod-to-json-schema@3.25.0:
    resolution: {integrity: sha512-HvWtU2UG41LALjajJrML6uQejQhNJx+JBO9IflpSja4R03iNWfKXrj6W2h7ljuLyc1nKS+9yDyL/9tD1U/yBnQ==}
    peerDependencies:
      zod: ^3.25 || ^4

  zod@4.1.13:
    resolution: {integrity: sha512-AvvthqfqrAhNH9dnfmrfKzX5upOdjUVJYFqNSlkmGf64gRaTzlPwz99IHYnVs28qYAybvAlBV+H7pn0saFY4Ig==}

  zwitch@2.0.4:
    resolution: {integrity: sha512-bXE4cR/kVZhKZX/RjPEflHaKVhUVl85noU3v6b8apfQEc1x4A+zBxjZ4lN8LqGd6WZ3dl98pY4o717VFmoPp+A==}

snapshots:

  '@adobe/css-tools@4.4.4': {}

  '@algolia/abtesting@1.7.0':
    dependencies:
      '@algolia/client-common': 5.41.0
      '@algolia/requester-browser-xhr': 5.41.0
      '@algolia/requester-fetch': 5.41.0
      '@algolia/requester-node-http': 5.41.0

  '@algolia/autocomplete-core@1.17.7(@algolia/client-search@5.41.0)(algoliasearch@5.41.0)(search-insights@2.17.3)':
    dependencies:
      '@algolia/autocomplete-plugin-algolia-insights': 1.17.7(@algolia/client-search@5.41.0)(algoliasearch@5.41.0)(search-insights@2.17.3)
      '@algolia/autocomplete-shared': 1.17.7(@algolia/client-search@5.41.0)(algoliasearch@5.41.0)
    transitivePeerDependencies:
      - '@algolia/client-search'
      - algoliasearch
      - search-insights

  '@algolia/autocomplete-plugin-algolia-insights@1.17.7(@algolia/client-search@5.41.0)(algoliasearch@5.41.0)(search-insights@2.17.3)':
    dependencies:
      '@algolia/autocomplete-shared': 1.17.7(@algolia/client-search@5.41.0)(algoliasearch@5.41.0)
      search-insights: 2.17.3
    transitivePeerDependencies:
      - '@algolia/client-search'
      - algoliasearch

  '@algolia/autocomplete-preset-algolia@1.17.7(@algolia/client-search@5.41.0)(algoliasearch@5.41.0)':
    dependencies:
      '@algolia/autocomplete-shared': 1.17.7(@algolia/client-search@5.41.0)(algoliasearch@5.41.0)
      '@algolia/client-search': 5.41.0
      algoliasearch: 5.41.0

  '@algolia/autocomplete-shared@1.17.7(@algolia/client-search@5.41.0)(algoliasearch@5.41.0)':
    dependencies:
      '@algolia/client-search': 5.41.0
      algoliasearch: 5.41.0

  '@algolia/client-abtesting@5.41.0':
    dependencies:
      '@algolia/client-common': 5.41.0
      '@algolia/requester-browser-xhr': 5.41.0
      '@algolia/requester-fetch': 5.41.0
      '@algolia/requester-node-http': 5.41.0

  '@algolia/client-analytics@5.41.0':
    dependencies:
      '@algolia/client-common': 5.41.0
      '@algolia/requester-browser-xhr': 5.41.0
      '@algolia/requester-fetch': 5.41.0
      '@algolia/requester-node-http': 5.41.0

  '@algolia/client-common@5.41.0': {}

  '@algolia/client-insights@5.41.0':
    dependencies:
      '@algolia/client-common': 5.41.0
      '@algolia/requester-browser-xhr': 5.41.0
      '@algolia/requester-fetch': 5.41.0
      '@algolia/requester-node-http': 5.41.0

  '@algolia/client-personalization@5.41.0':
    dependencies:
      '@algolia/client-common': 5.41.0
      '@algolia/requester-browser-xhr': 5.41.0
      '@algolia/requester-fetch': 5.41.0
      '@algolia/requester-node-http': 5.41.0

  '@algolia/client-query-suggestions@5.41.0':
    dependencies:
      '@algolia/client-common': 5.41.0
      '@algolia/requester-browser-xhr': 5.41.0
      '@algolia/requester-fetch': 5.41.0
      '@algolia/requester-node-http': 5.41.0

  '@algolia/client-search@5.41.0':
    dependencies:
      '@algolia/client-common': 5.41.0
      '@algolia/requester-browser-xhr': 5.41.0
      '@algolia/requester-fetch': 5.41.0
      '@algolia/requester-node-http': 5.41.0

  '@algolia/ingestion@1.41.0':
    dependencies:
      '@algolia/client-common': 5.41.0
      '@algolia/requester-browser-xhr': 5.41.0
      '@algolia/requester-fetch': 5.41.0
      '@algolia/requester-node-http': 5.41.0

  '@algolia/monitoring@1.41.0':
    dependencies:
      '@algolia/client-common': 5.41.0
      '@algolia/requester-browser-xhr': 5.41.0
      '@algolia/requester-fetch': 5.41.0
      '@algolia/requester-node-http': 5.41.0

  '@algolia/recommend@5.41.0':
    dependencies:
      '@algolia/client-common': 5.41.0
      '@algolia/requester-browser-xhr': 5.41.0
      '@algolia/requester-fetch': 5.41.0
      '@algolia/requester-node-http': 5.41.0

  '@algolia/requester-browser-xhr@5.41.0':
    dependencies:
      '@algolia/client-common': 5.41.0

  '@algolia/requester-fetch@5.41.0':
    dependencies:
      '@algolia/client-common': 5.41.0

  '@algolia/requester-node-http@5.41.0':
    dependencies:
      '@algolia/client-common': 5.41.0

  '@ampproject/remapping@2.3.0':
    dependencies:
      '@jridgewell/gen-mapping': 0.3.13
      '@jridgewell/trace-mapping': 0.3.31

  '@antfu/install-pkg@1.1.0':
    dependencies:
      package-manager-detector: 1.6.0
      tinyexec: 1.0.2

  '@babel/code-frame@7.27.1':
    dependencies:
      '@babel/helper-validator-identifier': 7.27.1
      js-tokens: 4.0.0
      picocolors: 1.1.1

  '@babel/generator@7.28.3':
    dependencies:
      '@babel/parser': 7.28.4
      '@babel/types': 7.28.2
      '@jridgewell/gen-mapping': 0.3.13
      '@jridgewell/trace-mapping': 0.3.31
      jsesc: 3.1.0

  '@babel/helper-globals@7.28.0': {}

  '@babel/helper-string-parser@7.27.1': {}

  '@babel/helper-validator-identifier@7.27.1': {}

  '@babel/parser@7.28.0':
    dependencies:
      '@babel/types': 7.28.2

  '@babel/parser@7.28.4':
    dependencies:
      '@babel/types': 7.28.4

  '@babel/template@7.27.2':
    dependencies:
      '@babel/code-frame': 7.27.1
      '@babel/parser': 7.28.4
      '@babel/types': 7.28.4

  '@babel/traverse@7.28.4':
    dependencies:
      '@babel/code-frame': 7.27.1
      '@babel/generator': 7.28.3
      '@babel/helper-globals': 7.28.0
      '@babel/parser': 7.28.4
      '@babel/template': 7.27.2
      '@babel/types': 7.28.4
      debug: 4.4.3(supports-color@5.5.0)
    transitivePeerDependencies:
      - supports-color

  '@babel/types@7.28.2':
    dependencies:
      '@babel/helper-string-parser': 7.27.1
      '@babel/helper-validator-identifier': 7.27.1

  '@babel/types@7.28.4':
    dependencies:
      '@babel/helper-string-parser': 7.27.1
      '@babel/helper-validator-identifier': 7.27.1

  '@bcoe/v8-coverage@0.2.3': {}

  '@braintree/sanitize-url@6.0.4':
    optional: true

  '@braintree/sanitize-url@7.1.1': {}

  '@chevrotain/cst-dts-gen@11.0.3':
    dependencies:
      '@chevrotain/gast': 11.0.3
      '@chevrotain/types': 11.0.3
      lodash-es: 4.17.21

  '@chevrotain/gast@11.0.3':
    dependencies:
      '@chevrotain/types': 11.0.3
      lodash-es: 4.17.21

  '@chevrotain/regexp-to-ast@11.0.3': {}

  '@chevrotain/types@11.0.3': {}

  '@chevrotain/utils@11.0.3': {}

  '@colors/colors@1.6.0': {}

  '@cspotcode/source-map-support@0.8.1':
    dependencies:
      '@jridgewell/trace-mapping': 0.3.9

  '@dabh/diagnostics@2.0.8':
    dependencies:
      '@so-ric/colorspace': 1.1.6
      enabled: 2.0.0
      kuler: 2.0.0

  '@docsearch/css@3.8.2': {}

  '@docsearch/js@3.8.2(@algolia/client-search@5.41.0)(search-insights@2.17.3)':
    dependencies:
      '@docsearch/react': 3.8.2(@algolia/client-search@5.41.0)(search-insights@2.17.3)
      preact: 10.27.2
    transitivePeerDependencies:
      - '@algolia/client-search'
      - '@types/react'
      - react
      - react-dom
      - search-insights

  '@docsearch/react@3.8.2(@algolia/client-search@5.41.0)(search-insights@2.17.3)':
    dependencies:
      '@algolia/autocomplete-core': 1.17.7(@algolia/client-search@5.41.0)(algoliasearch@5.41.0)(search-insights@2.17.3)
      '@algolia/autocomplete-preset-algolia': 1.17.7(@algolia/client-search@5.41.0)(algoliasearch@5.41.0)
      '@docsearch/css': 3.8.2
      algoliasearch: 5.41.0
    optionalDependencies:
      search-insights: 2.17.3
    transitivePeerDependencies:
      - '@algolia/client-search'

  '@esbuild/aix-ppc64@0.21.5':
    optional: true

  '@esbuild/aix-ppc64@0.27.0':
    optional: true

  '@esbuild/android-arm64@0.21.5':
    optional: true

  '@esbuild/android-arm64@0.27.0':
    optional: true

  '@esbuild/android-arm@0.21.5':
    optional: true

  '@esbuild/android-arm@0.27.0':
    optional: true

  '@esbuild/android-x64@0.21.5':
    optional: true

  '@esbuild/android-x64@0.27.0':
    optional: true

  '@esbuild/darwin-arm64@0.21.5':
    optional: true

  '@esbuild/darwin-arm64@0.27.0':
    optional: true

  '@esbuild/darwin-x64@0.21.5':
    optional: true

  '@esbuild/darwin-x64@0.27.0':
    optional: true

  '@esbuild/freebsd-arm64@0.21.5':
    optional: true

  '@esbuild/freebsd-arm64@0.27.0':
    optional: true

  '@esbuild/freebsd-x64@0.21.5':
    optional: true

  '@esbuild/freebsd-x64@0.27.0':
    optional: true

  '@esbuild/linux-arm64@0.21.5':
    optional: true

  '@esbuild/linux-arm64@0.27.0':
    optional: true

  '@esbuild/linux-arm@0.21.5':
    optional: true

  '@esbuild/linux-arm@0.27.0':
    optional: true

  '@esbuild/linux-ia32@0.21.5':
    optional: true

  '@esbuild/linux-ia32@0.27.0':
    optional: true

  '@esbuild/linux-loong64@0.21.5':
    optional: true

  '@esbuild/linux-loong64@0.27.0':
    optional: true

  '@esbuild/linux-mips64el@0.21.5':
    optional: true

  '@esbuild/linux-mips64el@0.27.0':
    optional: true

  '@esbuild/linux-ppc64@0.21.5':
    optional: true

  '@esbuild/linux-ppc64@0.27.0':
    optional: true

  '@esbuild/linux-riscv64@0.21.5':
    optional: true

  '@esbuild/linux-riscv64@0.27.0':
    optional: true

  '@esbuild/linux-s390x@0.21.5':
    optional: true

  '@esbuild/linux-s390x@0.27.0':
    optional: true

  '@esbuild/linux-x64@0.21.5':
    optional: true

  '@esbuild/linux-x64@0.27.0':
    optional: true

  '@esbuild/netbsd-arm64@0.27.0':
    optional: true

  '@esbuild/netbsd-x64@0.21.5':
    optional: true

  '@esbuild/netbsd-x64@0.27.0':
    optional: true

  '@esbuild/openbsd-arm64@0.27.0':
    optional: true

  '@esbuild/openbsd-x64@0.21.5':
    optional: true

  '@esbuild/openbsd-x64@0.27.0':
    optional: true

  '@esbuild/openharmony-arm64@0.27.0':
    optional: true

  '@esbuild/sunos-x64@0.21.5':
    optional: true

  '@esbuild/sunos-x64@0.27.0':
    optional: true

  '@esbuild/win32-arm64@0.21.5':
    optional: true

  '@esbuild/win32-arm64@0.27.0':
    optional: true

  '@esbuild/win32-ia32@0.21.5':
    optional: true

  '@esbuild/win32-ia32@0.27.0':
    optional: true

  '@esbuild/win32-x64@0.21.5':
    optional: true

  '@esbuild/win32-x64@0.27.0':
    optional: true

  '@eslint-community/eslint-utils@4.9.0(eslint@9.39.1(jiti@2.6.1))':
    dependencies:
      eslint: 9.39.1(jiti@2.6.1)
      eslint-visitor-keys: 3.4.3

  '@eslint-community/regexpp@4.12.2': {}

  '@eslint/config-array@0.21.1':
    dependencies:
      '@eslint/object-schema': 2.1.7
      debug: 4.4.3(supports-color@5.5.0)
      minimatch: 3.1.2
    transitivePeerDependencies:
      - supports-color

  '@eslint/config-helpers@0.4.2':
    dependencies:
      '@eslint/core': 0.17.0

  '@eslint/core@0.17.0':
    dependencies:
      '@types/json-schema': 7.0.15

  '@eslint/eslintrc@3.3.1':
    dependencies:
      ajv: 6.12.6
      debug: 4.4.3(supports-color@5.5.0)
      espree: 10.4.0
      globals: 14.0.0
      ignore: 5.3.2
      import-fresh: 3.3.1
      js-yaml: 4.1.1
      minimatch: 3.1.2
      strip-json-comments: 3.1.1
    transitivePeerDependencies:
      - supports-color

  '@eslint/js@9.39.1': {}

  '@eslint/object-schema@2.1.7': {}

  '@eslint/plugin-kit@0.4.1':
    dependencies:
      '@eslint/core': 0.17.0
      levn: 0.4.1

  '@humanfs/core@0.19.1': {}

  '@humanfs/node@0.16.7':
    dependencies:
      '@humanfs/core': 0.19.1
      '@humanwhocodes/retry': 0.4.3

  '@humanwhocodes/module-importer@1.0.1': {}

  '@humanwhocodes/retry@0.4.3': {}

  '@iconify-json/simple-icons@1.2.55':
    dependencies:
      '@iconify/types': 2.0.0

  '@iconify/types@2.0.0': {}

  '@iconify/utils@3.1.0':
    dependencies:
      '@antfu/install-pkg': 1.1.0
      '@iconify/types': 2.0.0
      mlly: 1.8.0

  '@isaacs/cliui@8.0.2':
    dependencies:
      string-width: 5.1.2
      string-width-cjs: string-width@4.2.3
      strip-ansi: 7.1.0
      strip-ansi-cjs: strip-ansi@6.0.1
      wrap-ansi: 8.1.0
      wrap-ansi-cjs: wrap-ansi@7.0.0

  '@istanbuljs/schema@0.1.3': {}

  '@jest/schemas@29.6.3':
    dependencies:
      '@sinclair/typebox': 0.27.8

  '@jridgewell/gen-mapping@0.3.13':
    dependencies:
      '@jridgewell/sourcemap-codec': 1.5.0
      '@jridgewell/trace-mapping': 0.3.31

  '@jridgewell/resolve-uri@3.1.2': {}

  '@jridgewell/sourcemap-codec@1.5.0': {}

  '@jridgewell/sourcemap-codec@1.5.5': {}

  '@jridgewell/trace-mapping@0.3.31':
    dependencies:
      '@jridgewell/resolve-uri': 3.1.2
      '@jridgewell/sourcemap-codec': 1.5.0

  '@jridgewell/trace-mapping@0.3.9':
    dependencies:
      '@jridgewell/resolve-uri': 3.1.2
      '@jridgewell/sourcemap-codec': 1.5.0

  '@mermaid-js/mermaid-mindmap@9.3.0':
    dependencies:
      '@braintree/sanitize-url': 6.0.4
      cytoscape: 3.33.1
      cytoscape-cose-bilkent: 4.1.0(cytoscape@3.33.1)
      cytoscape-fcose: 2.2.0(cytoscape@3.33.1)
      d3: 7.9.0
      khroma: 2.1.0
      non-layered-tidy-tree-layout: 2.0.2
    optional: true

  '@mermaid-js/parser@0.6.3':
    dependencies:
      langium: 3.3.1

  '@modelcontextprotocol/sdk@1.24.3(zod@4.1.13)':
    dependencies:
      ajv: 8.17.1
      ajv-formats: 3.0.1(ajv@8.17.1)
      content-type: 1.0.5
      cors: 2.8.5
      cross-spawn: 7.0.6
      eventsource: 3.0.7
      eventsource-parser: 3.0.6
      express: 5.2.1
      express-rate-limit: 7.5.1(express@5.2.1)
      jose: 6.1.3
      pkce-challenge: 5.0.0
      raw-body: 3.0.1
      zod: 4.1.13
      zod-to-json-schema: 3.25.0(zod@4.1.13)
    transitivePeerDependencies:
      - supports-color

  '@noble/hashes@1.8.0': {}

  '@nodelib/fs.scandir@2.1.5':
    dependencies:
      '@nodelib/fs.stat': 2.0.5
      run-parallel: 1.2.0

  '@nodelib/fs.stat@2.0.5': {}

  '@nodelib/fs.walk@1.2.8':
    dependencies:
      '@nodelib/fs.scandir': 2.1.5
      fastq: 1.19.1

  '@paralleldrive/cuid2@2.2.2':
    dependencies:
      '@noble/hashes': 1.8.0

  '@pkgjs/parseargs@0.11.0':
    optional: true

  '@pkgr/core@0.2.9': {}

  '@rollup/rollup-android-arm-eabi@4.52.5':
    optional: true

  '@rollup/rollup-android-arm64@4.52.5':
    optional: true

  '@rollup/rollup-darwin-arm64@4.52.5':
    optional: true

  '@rollup/rollup-darwin-x64@4.52.5':
    optional: true

  '@rollup/rollup-freebsd-arm64@4.52.5':
    optional: true

  '@rollup/rollup-freebsd-x64@4.52.5':
    optional: true

  '@rollup/rollup-linux-arm-gnueabihf@4.52.5':
    optional: true

  '@rollup/rollup-linux-arm-musleabihf@4.52.5':
    optional: true

  '@rollup/rollup-linux-arm64-gnu@4.52.5':
    optional: true

  '@rollup/rollup-linux-arm64-musl@4.52.5':
    optional: true

  '@rollup/rollup-linux-loong64-gnu@4.52.5':
    optional: true

  '@rollup/rollup-linux-ppc64-gnu@4.52.5':
    optional: true

  '@rollup/rollup-linux-riscv64-gnu@4.52.5':
    optional: true

  '@rollup/rollup-linux-riscv64-musl@4.52.5':
    optional: true

  '@rollup/rollup-linux-s390x-gnu@4.52.5':
    optional: true

  '@rollup/rollup-linux-x64-gnu@4.52.5':
    optional: true

  '@rollup/rollup-linux-x64-musl@4.52.5':
    optional: true

  '@rollup/rollup-openharmony-arm64@4.52.5':
    optional: true

  '@rollup/rollup-win32-arm64-msvc@4.52.5':
    optional: true

  '@rollup/rollup-win32-ia32-msvc@4.52.5':
    optional: true

  '@rollup/rollup-win32-x64-gnu@4.52.5':
    optional: true

  '@rollup/rollup-win32-x64-msvc@4.52.5':
    optional: true

  '@shikijs/core@2.5.0':
    dependencies:
      '@shikijs/engine-javascript': 2.5.0
      '@shikijs/engine-oniguruma': 2.5.0
      '@shikijs/types': 2.5.0
      '@shikijs/vscode-textmate': 10.0.2
      '@types/hast': 3.0.4
      hast-util-to-html: 9.0.5

  '@shikijs/engine-javascript@2.5.0':
    dependencies:
      '@shikijs/types': 2.5.0
      '@shikijs/vscode-textmate': 10.0.2
      oniguruma-to-es: 3.1.1

  '@shikijs/engine-oniguruma@2.5.0':
    dependencies:
      '@shikijs/types': 2.5.0
      '@shikijs/vscode-textmate': 10.0.2

  '@shikijs/langs@2.5.0':
    dependencies:
      '@shikijs/types': 2.5.0

  '@shikijs/themes@2.5.0':
    dependencies:
      '@shikijs/types': 2.5.0

  '@shikijs/transformers@2.5.0':
    dependencies:
      '@shikijs/core': 2.5.0
      '@shikijs/types': 2.5.0

  '@shikijs/types@2.5.0':
    dependencies:
      '@shikijs/vscode-textmate': 10.0.2
      '@types/hast': 3.0.4

  '@shikijs/vscode-textmate@10.0.2': {}

  '@sinclair/typebox@0.27.8': {}

  '@so-ric/colorspace@1.1.6':
    dependencies:
      color: 5.0.3
      text-hex: 1.0.0

  '@testing-library/jest-dom@6.9.1':
    dependencies:
      '@adobe/css-tools': 4.4.4
      aria-query: 5.3.2
      css.escape: 1.5.1
      dom-accessibility-api: 0.6.3
      picocolors: 1.1.1
      redent: 3.0.0

  '@trivago/prettier-plugin-sort-imports@5.2.2(@vue/compiler-sfc@3.5.22)(prettier@3.6.2)':
    dependencies:
      '@babel/generator': 7.28.3
      '@babel/parser': 7.28.0
      '@babel/traverse': 7.28.4
      '@babel/types': 7.28.2
      javascript-natural-sort: 0.7.1
      lodash: 4.17.21
      prettier: 3.6.2
    optionalDependencies:
      '@vue/compiler-sfc': 3.5.22
    transitivePeerDependencies:
      - supports-color

  '@tsconfig/node10@1.0.11': {}

  '@tsconfig/node12@1.0.11': {}

  '@tsconfig/node14@1.0.3': {}

  '@tsconfig/node16@1.0.4': {}

<<<<<<< HEAD
  '@types/archiver@6.0.3':
=======
  '@types/ajv@1.0.4':
    dependencies:
      ajv: 8.17.1

  '@types/archiver@7.0.0':
>>>>>>> b769f4a0
    dependencies:
      '@types/readdir-glob': 1.1.5

  '@types/body-parser@1.19.6':
    dependencies:
      '@types/connect': 3.4.38
      '@types/node': 24.7.0

  '@types/connect@3.4.38':
    dependencies:
      '@types/node': 24.7.0

  '@types/cookiejar@2.1.5': {}

  '@types/cors@2.8.19':
    dependencies:
      '@types/node': 24.7.0

  '@types/d3-array@3.2.2': {}

  '@types/d3-axis@3.0.6':
    dependencies:
      '@types/d3-selection': 3.0.11

  '@types/d3-brush@3.0.6':
    dependencies:
      '@types/d3-selection': 3.0.11

  '@types/d3-chord@3.0.6': {}

  '@types/d3-color@3.1.3': {}

  '@types/d3-contour@3.0.6':
    dependencies:
      '@types/d3-array': 3.2.2
      '@types/geojson': 7946.0.16

  '@types/d3-delaunay@6.0.4': {}

  '@types/d3-dispatch@3.0.7': {}

  '@types/d3-drag@3.0.7':
    dependencies:
      '@types/d3-selection': 3.0.11

  '@types/d3-dsv@3.0.7': {}

  '@types/d3-ease@3.0.2': {}

  '@types/d3-fetch@3.0.7':
    dependencies:
      '@types/d3-dsv': 3.0.7

  '@types/d3-force@3.0.10': {}

  '@types/d3-format@3.0.4': {}

  '@types/d3-geo@3.1.0':
    dependencies:
      '@types/geojson': 7946.0.16

  '@types/d3-hierarchy@3.1.7': {}

  '@types/d3-interpolate@3.0.4':
    dependencies:
      '@types/d3-color': 3.1.3

  '@types/d3-path@3.1.1': {}

  '@types/d3-polygon@3.0.2': {}

  '@types/d3-quadtree@3.0.6': {}

  '@types/d3-random@3.0.3': {}

  '@types/d3-scale-chromatic@3.1.0': {}

  '@types/d3-scale@4.0.9':
    dependencies:
      '@types/d3-time': 3.0.4

  '@types/d3-selection@3.0.11': {}

  '@types/d3-shape@3.1.7':
    dependencies:
      '@types/d3-path': 3.1.1

  '@types/d3-time-format@4.0.3': {}

  '@types/d3-time@3.0.4': {}

  '@types/d3-timer@3.0.2': {}

  '@types/d3-transition@3.0.9':
    dependencies:
      '@types/d3-selection': 3.0.11

  '@types/d3-zoom@3.0.8':
    dependencies:
      '@types/d3-interpolate': 3.0.4
      '@types/d3-selection': 3.0.11

  '@types/d3@7.4.3':
    dependencies:
      '@types/d3-array': 3.2.2
      '@types/d3-axis': 3.0.6
      '@types/d3-brush': 3.0.6
      '@types/d3-chord': 3.0.6
      '@types/d3-color': 3.1.3
      '@types/d3-contour': 3.0.6
      '@types/d3-delaunay': 6.0.4
      '@types/d3-dispatch': 3.0.7
      '@types/d3-drag': 3.0.7
      '@types/d3-dsv': 3.0.7
      '@types/d3-ease': 3.0.2
      '@types/d3-fetch': 3.0.7
      '@types/d3-force': 3.0.10
      '@types/d3-format': 3.0.4
      '@types/d3-geo': 3.1.0
      '@types/d3-hierarchy': 3.1.7
      '@types/d3-interpolate': 3.0.4
      '@types/d3-path': 3.1.1
      '@types/d3-polygon': 3.0.2
      '@types/d3-quadtree': 3.0.6
      '@types/d3-random': 3.0.3
      '@types/d3-scale': 4.0.9
      '@types/d3-scale-chromatic': 3.1.0
      '@types/d3-selection': 3.0.11
      '@types/d3-shape': 3.1.7
      '@types/d3-time': 3.0.4
      '@types/d3-time-format': 4.0.3
      '@types/d3-timer': 3.0.2
      '@types/d3-transition': 3.0.9
      '@types/d3-zoom': 3.0.8

  '@types/estree@1.0.8': {}

  '@types/express-serve-static-core@5.1.0':
    dependencies:
      '@types/node': 24.7.0
      '@types/qs': 6.14.0
      '@types/range-parser': 1.2.7
      '@types/send': 1.2.1

  '@types/express@5.0.6':
    dependencies:
      '@types/body-parser': 1.19.6
      '@types/express-serve-static-core': 5.1.0
      '@types/serve-static': 2.2.0

  '@types/geojson@7946.0.16': {}

  '@types/hast@3.0.4':
    dependencies:
      '@types/unist': 3.0.3

  '@types/http-errors@2.0.5': {}

  '@types/json-schema@7.0.15': {}

  '@types/linkify-it@5.0.0': {}

  '@types/markdown-it@14.1.2':
    dependencies:
      '@types/linkify-it': 5.0.0
      '@types/mdurl': 2.0.0

  '@types/mdast@4.0.4':
    dependencies:
      '@types/unist': 3.0.3

  '@types/mdurl@2.0.0': {}

  '@types/methods@1.1.4': {}

  '@types/node@24.7.0':
    dependencies:
      undici-types: 7.14.0

  '@types/prompts@2.4.9':
    dependencies:
      '@types/node': 24.7.0
      kleur: 3.0.3

  '@types/qs@6.14.0': {}

  '@types/range-parser@1.2.7': {}

  '@types/readdir-glob@1.1.5':
    dependencies:
      '@types/node': 24.7.0

  '@types/semver@7.7.1': {}

  '@types/send@1.2.1':
    dependencies:
      '@types/node': 24.7.0

  '@types/serve-static@2.2.0':
    dependencies:
      '@types/http-errors': 2.0.5
      '@types/node': 24.7.0

  '@types/superagent@8.1.9':
    dependencies:
      '@types/cookiejar': 2.1.5
      '@types/methods': 1.1.4
      '@types/node': 24.7.0
      form-data: 4.0.4

  '@types/supertest@6.0.3':
    dependencies:
      '@types/methods': 1.1.4
      '@types/superagent': 8.1.9

  '@types/triple-beam@1.3.5': {}

  '@types/trusted-types@2.0.7':
    optional: true

  '@types/unist@3.0.3': {}

  '@types/web-bluetooth@0.0.21': {}

  '@types/yargs-parser@21.0.3': {}

  '@types/yargs@17.0.35':
    dependencies:
      '@types/yargs-parser': 21.0.3

  '@typescript-eslint/eslint-plugin@8.43.0(@typescript-eslint/parser@8.47.0(eslint@9.39.1(jiti@2.6.1))(typescript@5.8.3))(eslint@9.39.1(jiti@2.6.1))(typescript@5.8.3)':
    dependencies:
      '@eslint-community/regexpp': 4.12.2
      '@typescript-eslint/parser': 8.47.0(eslint@9.39.1(jiti@2.6.1))(typescript@5.8.3)
      '@typescript-eslint/scope-manager': 8.43.0
      '@typescript-eslint/type-utils': 8.43.0(eslint@9.39.1(jiti@2.6.1))(typescript@5.8.3)
      '@typescript-eslint/utils': 8.43.0(eslint@9.39.1(jiti@2.6.1))(typescript@5.8.3)
      '@typescript-eslint/visitor-keys': 8.43.0
      eslint: 9.39.1(jiti@2.6.1)
      graphemer: 1.4.0
      ignore: 7.0.5
      natural-compare: 1.4.0
      ts-api-utils: 2.1.0(typescript@5.8.3)
      typescript: 5.8.3
    transitivePeerDependencies:
      - supports-color

  '@typescript-eslint/parser@8.47.0(eslint@9.39.1(jiti@2.6.1))(typescript@5.8.3)':
    dependencies:
      '@typescript-eslint/scope-manager': 8.47.0
      '@typescript-eslint/types': 8.47.0
      '@typescript-eslint/typescript-estree': 8.47.0(typescript@5.8.3)
      '@typescript-eslint/visitor-keys': 8.47.0
      debug: 4.4.3(supports-color@5.5.0)
      eslint: 9.39.1(jiti@2.6.1)
      typescript: 5.8.3
    transitivePeerDependencies:
      - supports-color

  '@typescript-eslint/project-service@8.43.0(typescript@5.8.3)':
    dependencies:
      '@typescript-eslint/tsconfig-utils': 8.43.0(typescript@5.8.3)
      '@typescript-eslint/types': 8.43.0
      debug: 4.4.3(supports-color@5.5.0)
      typescript: 5.8.3
    transitivePeerDependencies:
      - supports-color

  '@typescript-eslint/project-service@8.47.0(typescript@5.8.3)':
    dependencies:
      '@typescript-eslint/tsconfig-utils': 8.47.0(typescript@5.8.3)
      '@typescript-eslint/types': 8.47.0
      debug: 4.4.3(supports-color@5.5.0)
      typescript: 5.8.3
    transitivePeerDependencies:
      - supports-color

  '@typescript-eslint/scope-manager@8.43.0':
    dependencies:
      '@typescript-eslint/types': 8.43.0
      '@typescript-eslint/visitor-keys': 8.43.0

  '@typescript-eslint/scope-manager@8.47.0':
    dependencies:
      '@typescript-eslint/types': 8.47.0
      '@typescript-eslint/visitor-keys': 8.47.0

  '@typescript-eslint/tsconfig-utils@8.43.0(typescript@5.8.3)':
    dependencies:
      typescript: 5.8.3

  '@typescript-eslint/tsconfig-utils@8.47.0(typescript@5.8.3)':
    dependencies:
      typescript: 5.8.3

  '@typescript-eslint/type-utils@8.43.0(eslint@9.39.1(jiti@2.6.1))(typescript@5.8.3)':
    dependencies:
      '@typescript-eslint/types': 8.43.0
      '@typescript-eslint/typescript-estree': 8.43.0(typescript@5.8.3)
      '@typescript-eslint/utils': 8.43.0(eslint@9.39.1(jiti@2.6.1))(typescript@5.8.3)
      debug: 4.4.3(supports-color@5.5.0)
      eslint: 9.39.1(jiti@2.6.1)
      ts-api-utils: 2.1.0(typescript@5.8.3)
      typescript: 5.8.3
    transitivePeerDependencies:
      - supports-color

  '@typescript-eslint/types@8.43.0': {}

  '@typescript-eslint/types@8.47.0': {}

  '@typescript-eslint/typescript-estree@8.43.0(typescript@5.8.3)':
    dependencies:
      '@typescript-eslint/project-service': 8.43.0(typescript@5.8.3)
      '@typescript-eslint/tsconfig-utils': 8.43.0(typescript@5.8.3)
      '@typescript-eslint/types': 8.43.0
      '@typescript-eslint/visitor-keys': 8.43.0
      debug: 4.4.3(supports-color@5.5.0)
      fast-glob: 3.3.3
      is-glob: 4.0.3
      minimatch: 9.0.5
      semver: 7.7.3
      ts-api-utils: 2.1.0(typescript@5.8.3)
      typescript: 5.8.3
    transitivePeerDependencies:
      - supports-color

  '@typescript-eslint/typescript-estree@8.47.0(typescript@5.8.3)':
    dependencies:
      '@typescript-eslint/project-service': 8.47.0(typescript@5.8.3)
      '@typescript-eslint/tsconfig-utils': 8.47.0(typescript@5.8.3)
      '@typescript-eslint/types': 8.47.0
      '@typescript-eslint/visitor-keys': 8.47.0
      debug: 4.4.3(supports-color@5.5.0)
      fast-glob: 3.3.3
      is-glob: 4.0.3
      minimatch: 9.0.5
      semver: 7.7.3
      ts-api-utils: 2.1.0(typescript@5.8.3)
      typescript: 5.8.3
    transitivePeerDependencies:
      - supports-color

  '@typescript-eslint/utils@8.43.0(eslint@9.39.1(jiti@2.6.1))(typescript@5.8.3)':
    dependencies:
      '@eslint-community/eslint-utils': 4.9.0(eslint@9.39.1(jiti@2.6.1))
      '@typescript-eslint/scope-manager': 8.43.0
      '@typescript-eslint/types': 8.43.0
      '@typescript-eslint/typescript-estree': 8.43.0(typescript@5.8.3)
      eslint: 9.39.1(jiti@2.6.1)
      typescript: 5.8.3
    transitivePeerDependencies:
      - supports-color

  '@typescript-eslint/visitor-keys@8.43.0':
    dependencies:
      '@typescript-eslint/types': 8.43.0
      eslint-visitor-keys: 4.2.1

  '@typescript-eslint/visitor-keys@8.47.0':
    dependencies:
      '@typescript-eslint/types': 8.47.0
      eslint-visitor-keys: 4.2.1

  '@ungap/structured-clone@1.3.0': {}

  '@vitejs/plugin-vue@5.2.4(vite@5.4.21(@types/node@24.7.0))(vue@3.5.22(typescript@5.8.3))':
    dependencies:
      vite: 5.4.21(@types/node@24.7.0)
      vue: 3.5.22(typescript@5.8.3)

  '@vitest/coverage-v8@1.6.1(vitest@1.6.1(@types/node@24.7.0))':
    dependencies:
      '@ampproject/remapping': 2.3.0
      '@bcoe/v8-coverage': 0.2.3
      debug: 4.4.3(supports-color@5.5.0)
      istanbul-lib-coverage: 3.2.2
      istanbul-lib-report: 3.0.1
      istanbul-lib-source-maps: 5.0.6
      istanbul-reports: 3.1.7
      magic-string: 0.30.17
      magicast: 0.3.5
      picocolors: 1.1.1
      std-env: 3.9.0
      strip-literal: 2.1.1
      test-exclude: 6.0.0
      vitest: 1.6.1(@types/node@24.7.0)
    transitivePeerDependencies:
      - supports-color

  '@vitest/expect@1.6.1':
    dependencies:
      '@vitest/spy': 1.6.1
      '@vitest/utils': 1.6.1
      chai: 4.5.0

  '@vitest/runner@1.6.1':
    dependencies:
      '@vitest/utils': 1.6.1
      p-limit: 5.0.0
      pathe: 1.1.2

  '@vitest/snapshot@1.6.1':
    dependencies:
      magic-string: 0.30.17
      pathe: 1.1.2
      pretty-format: 29.7.0

  '@vitest/spy@1.6.1':
    dependencies:
      tinyspy: 2.2.1

  '@vitest/utils@1.6.1':
    dependencies:
      diff-sequences: 29.6.3
      estree-walker: 3.0.3
      loupe: 2.3.7
      pretty-format: 29.7.0

  '@vue/compiler-core@3.5.22':
    dependencies:
      '@babel/parser': 7.28.4
      '@vue/shared': 3.5.22
      entities: 4.5.0
      estree-walker: 2.0.2
      source-map-js: 1.2.1

  '@vue/compiler-dom@3.5.22':
    dependencies:
      '@vue/compiler-core': 3.5.22
      '@vue/shared': 3.5.22

  '@vue/compiler-sfc@3.5.22':
    dependencies:
      '@babel/parser': 7.28.4
      '@vue/compiler-core': 3.5.22
      '@vue/compiler-dom': 3.5.22
      '@vue/compiler-ssr': 3.5.22
      '@vue/shared': 3.5.22
      estree-walker: 2.0.2
      magic-string: 0.30.19
      postcss: 8.5.6
      source-map-js: 1.2.1

  '@vue/compiler-ssr@3.5.22':
    dependencies:
      '@vue/compiler-dom': 3.5.22
      '@vue/shared': 3.5.22

  '@vue/devtools-api@7.7.7':
    dependencies:
      '@vue/devtools-kit': 7.7.7

  '@vue/devtools-kit@7.7.7':
    dependencies:
      '@vue/devtools-shared': 7.7.7
      birpc: 2.6.1
      hookable: 5.5.3
      mitt: 3.0.1
      perfect-debounce: 1.0.0
      speakingurl: 14.0.1
      superjson: 2.2.3

  '@vue/devtools-shared@7.7.7':
    dependencies:
      rfdc: 1.4.1

  '@vue/reactivity@3.5.22':
    dependencies:
      '@vue/shared': 3.5.22

  '@vue/runtime-core@3.5.22':
    dependencies:
      '@vue/reactivity': 3.5.22
      '@vue/shared': 3.5.22

  '@vue/runtime-dom@3.5.22':
    dependencies:
      '@vue/reactivity': 3.5.22
      '@vue/runtime-core': 3.5.22
      '@vue/shared': 3.5.22
      csstype: 3.1.3

  '@vue/server-renderer@3.5.22(vue@3.5.22(typescript@5.8.3))':
    dependencies:
      '@vue/compiler-ssr': 3.5.22
      '@vue/shared': 3.5.22
      vue: 3.5.22(typescript@5.8.3)

  '@vue/shared@3.5.22': {}

  '@vueuse/core@12.8.2(typescript@5.8.3)':
    dependencies:
      '@types/web-bluetooth': 0.0.21
      '@vueuse/metadata': 12.8.2
      '@vueuse/shared': 12.8.2(typescript@5.8.3)
      vue: 3.5.22(typescript@5.8.3)
    transitivePeerDependencies:
      - typescript

  '@vueuse/integrations@12.8.2(axios@1.13.2(debug@4.4.3))(focus-trap@7.6.5)(typescript@5.8.3)':
    dependencies:
      '@vueuse/core': 12.8.2(typescript@5.8.3)
      '@vueuse/shared': 12.8.2(typescript@5.8.3)
      vue: 3.5.22(typescript@5.8.3)
    optionalDependencies:
      axios: 1.13.2(debug@4.4.3)
      focus-trap: 7.6.5
    transitivePeerDependencies:
      - typescript

  '@vueuse/metadata@12.8.2': {}

  '@vueuse/shared@12.8.2(typescript@5.8.3)':
    dependencies:
      vue: 3.5.22(typescript@5.8.3)
    transitivePeerDependencies:
      - typescript

  abort-controller@3.0.0:
    dependencies:
      event-target-shim: 5.0.1

  accepts@2.0.0:
    dependencies:
      mime-types: 3.0.2
      negotiator: 1.0.0

  acorn-jsx@5.3.2(acorn@8.15.0):
    dependencies:
      acorn: 8.15.0

  acorn-walk@8.3.4:
    dependencies:
      acorn: 8.14.1

  acorn@8.14.1: {}

  acorn@8.15.0: {}

  agent-base@7.1.4: {}

  ajv-formats@3.0.1(ajv@8.17.1):
    optionalDependencies:
      ajv: 8.17.1

  ajv@6.12.6:
    dependencies:
      fast-deep-equal: 3.1.3
      fast-json-stable-stringify: 2.1.0
      json-schema-traverse: 0.4.1
      uri-js: 4.4.1

  ajv@8.17.1:
    dependencies:
      fast-deep-equal: 3.1.3
      fast-uri: 3.1.0
      json-schema-traverse: 1.0.0
      require-from-string: 2.0.2

  algoliasearch@5.41.0:
    dependencies:
      '@algolia/abtesting': 1.7.0
      '@algolia/client-abtesting': 5.41.0
      '@algolia/client-analytics': 5.41.0
      '@algolia/client-common': 5.41.0
      '@algolia/client-insights': 5.41.0
      '@algolia/client-personalization': 5.41.0
      '@algolia/client-query-suggestions': 5.41.0
      '@algolia/client-search': 5.41.0
      '@algolia/ingestion': 1.41.0
      '@algolia/monitoring': 1.41.0
      '@algolia/recommend': 5.41.0
      '@algolia/requester-browser-xhr': 5.41.0
      '@algolia/requester-fetch': 5.41.0
      '@algolia/requester-node-http': 5.41.0

  ansi-align@3.0.1:
    dependencies:
      string-width: 4.2.3

  ansi-escapes@7.0.0:
    dependencies:
      environment: 1.1.0

  ansi-regex@5.0.1: {}

  ansi-regex@6.2.0: {}

  ansi-styles@4.3.0:
    dependencies:
      color-convert: 2.0.1

  ansi-styles@5.2.0: {}

  ansi-styles@6.2.1: {}

  ansi-styles@6.2.3: {}

  anymatch@3.1.3:
    dependencies:
      normalize-path: 3.0.0
      picomatch: 2.3.1

  archiver-utils@5.0.2:
    dependencies:
      glob: 10.4.5
      graceful-fs: 4.2.11
      is-stream: 2.0.1
      lazystream: 1.0.1
      lodash: 4.17.21
      normalize-path: 3.0.0
      readable-stream: 4.7.0

  archiver@7.0.1:
    dependencies:
      archiver-utils: 5.0.2
      async: 3.2.6
      buffer-crc32: 1.0.0
      readable-stream: 4.7.0
      readdir-glob: 1.1.3
      tar-stream: 3.1.7
      zip-stream: 6.0.1
    transitivePeerDependencies:
      - react-native-b4a

  arg@4.1.3: {}

  argparse@2.0.1: {}

  aria-query@5.3.2: {}

  array-union@2.1.0: {}

  asap@2.0.6: {}

  assertion-error@1.1.0: {}

  async@3.2.6: {}

  asynckit@0.4.0: {}

  axios@1.13.2(debug@4.4.3):
    dependencies:
      follow-redirects: 1.15.11(debug@4.4.3)
      form-data: 4.0.5
      proxy-from-env: 1.1.0
    transitivePeerDependencies:
      - debug

  b4a@1.7.1: {}

  balanced-match@1.0.2: {}

  bare-events@2.6.1:
    optional: true

  base64-js@1.5.1: {}

  binary-extensions@2.3.0: {}

  birpc@2.6.1: {}

  body-parser@2.2.1:
    dependencies:
      bytes: 3.1.2
      content-type: 1.0.5
      debug: 4.4.3(supports-color@5.5.0)
      http-errors: 2.0.1
      iconv-lite: 0.7.0
      on-finished: 2.4.1
      qs: 6.14.0
      raw-body: 3.0.2
      type-is: 2.0.1
    transitivePeerDependencies:
      - supports-color

  boxen@8.0.1:
    dependencies:
      ansi-align: 3.0.1
      camelcase: 8.0.0
      chalk: 5.6.2
      cli-boxes: 3.0.0
      string-width: 7.2.0
      type-fest: 4.41.0
      widest-line: 5.0.0
      wrap-ansi: 9.0.0

  brace-expansion@1.1.12:
    dependencies:
      balanced-match: 1.0.2
      concat-map: 0.0.1

  brace-expansion@2.0.2:
    dependencies:
      balanced-match: 1.0.2

  braces@3.0.3:
    dependencies:
      fill-range: 7.1.1

  buffer-crc32@1.0.0: {}

  buffer-from@1.1.2: {}

  buffer@6.0.3:
    dependencies:
      base64-js: 1.5.1
      ieee754: 1.2.1

  bytes@3.1.2: {}

  cac@6.7.14: {}

  call-bind-apply-helpers@1.0.2:
    dependencies:
      es-errors: 1.3.0
      function-bind: 1.1.2

  call-bound@1.0.4:
    dependencies:
      call-bind-apply-helpers: 1.0.2
      get-intrinsic: 1.3.0

  callsites@3.1.0: {}

  camelcase@8.0.0: {}

  ccount@2.0.1: {}

  chai@4.5.0:
    dependencies:
      assertion-error: 1.1.0
      check-error: 1.0.3
      deep-eql: 4.1.4
      get-func-name: 2.0.2
      loupe: 2.3.7
      pathval: 1.1.1
      type-detect: 4.1.0

  chalk@4.1.2:
    dependencies:
      ansi-styles: 4.3.0
      supports-color: 7.2.0

  chalk@5.6.2: {}

  character-entities-html4@2.1.0: {}

  character-entities-legacy@3.0.0: {}

  check-error@1.0.3:
    dependencies:
      get-func-name: 2.0.2

  chevrotain-allstar@0.3.1(chevrotain@11.0.3):
    dependencies:
      chevrotain: 11.0.3
      lodash-es: 4.17.21

  chevrotain@11.0.3:
    dependencies:
      '@chevrotain/cst-dts-gen': 11.0.3
      '@chevrotain/gast': 11.0.3
      '@chevrotain/regexp-to-ast': 11.0.3
      '@chevrotain/types': 11.0.3
      '@chevrotain/utils': 11.0.3
      lodash-es: 4.17.21

  chokidar@3.6.0:
    dependencies:
      anymatch: 3.1.3
      braces: 3.0.3
      glob-parent: 5.1.2
      is-binary-path: 2.1.0
      is-glob: 4.0.3
      normalize-path: 3.0.0
      readdirp: 3.6.0
    optionalDependencies:
      fsevents: 2.3.3

  cli-boxes@3.0.0: {}

  cli-cursor@5.0.0:
    dependencies:
      restore-cursor: 5.1.0

  cli-truncate@4.0.0:
    dependencies:
      slice-ansi: 5.0.0
      string-width: 7.2.0

  cliui@8.0.1:
    dependencies:
      string-width: 4.2.3
      strip-ansi: 6.0.1
      wrap-ansi: 7.0.0

  cliui@9.0.1:
    dependencies:
      string-width: 7.2.0
      strip-ansi: 7.1.0
      wrap-ansi: 9.0.0

  color-convert@2.0.1:
    dependencies:
      color-name: 1.1.4

  color-convert@3.1.3:
    dependencies:
      color-name: 2.1.0

  color-name@1.1.4: {}

  color-name@2.1.0: {}

  color-string@2.1.4:
    dependencies:
      color-name: 2.1.0

  color@5.0.3:
    dependencies:
      color-convert: 3.1.3
      color-string: 2.1.4

  colorette@2.0.20: {}

  combined-stream@1.0.8:
    dependencies:
      delayed-stream: 1.0.0

  comma-separated-tokens@2.0.3: {}

  commander@14.0.0: {}

  commander@7.2.0: {}

  commander@8.3.0: {}

  commander@9.5.0: {}

  component-emitter@1.3.1: {}

  compress-commons@6.0.2:
    dependencies:
      crc-32: 1.2.2
      crc32-stream: 6.0.0
      is-stream: 2.0.1
      normalize-path: 3.0.0
      readable-stream: 4.7.0

  concat-map@0.0.1: {}

  concurrently@9.2.1:
    dependencies:
      chalk: 4.1.2
      rxjs: 7.8.2
      shell-quote: 1.8.3
      supports-color: 8.1.1
      tree-kill: 1.2.2
      yargs: 17.7.2

  confbox@0.1.8: {}

  content-disposition@1.0.1: {}

  content-type@1.0.5: {}

  cookie-signature@1.2.2: {}

  cookie@0.7.2: {}

  cookiejar@2.1.4: {}

  copy-anything@4.0.5:
    dependencies:
      is-what: 5.5.0

  core-util-is@1.0.3: {}

  cors@2.8.5:
    dependencies:
      object-assign: 4.1.1
      vary: 1.1.2

  cose-base@1.0.3:
    dependencies:
      layout-base: 1.0.2

  cose-base@2.2.0:
    dependencies:
      layout-base: 2.0.1

  crc-32@1.2.2: {}

  crc32-stream@6.0.0:
    dependencies:
      crc-32: 1.2.2
      readable-stream: 4.7.0

  create-require@1.1.1: {}

  cross-spawn@7.0.6:
    dependencies:
      path-key: 3.1.1
      shebang-command: 2.0.0
      which: 2.0.2

  css.escape@1.5.1: {}

  csstype@3.1.3: {}

  cytoscape-cose-bilkent@4.1.0(cytoscape@3.33.1):
    dependencies:
      cose-base: 1.0.3
      cytoscape: 3.33.1

  cytoscape-fcose@2.2.0(cytoscape@3.33.1):
    dependencies:
      cose-base: 2.2.0
      cytoscape: 3.33.1

  cytoscape@3.33.1: {}

  d3-array@2.12.1:
    dependencies:
      internmap: 1.0.1

  d3-array@3.2.4:
    dependencies:
      internmap: 2.0.3

  d3-axis@3.0.0: {}

  d3-brush@3.0.0:
    dependencies:
      d3-dispatch: 3.0.1
      d3-drag: 3.0.0
      d3-interpolate: 3.0.1
      d3-selection: 3.0.0
      d3-transition: 3.0.1(d3-selection@3.0.0)

  d3-chord@3.0.1:
    dependencies:
      d3-path: 3.1.0

  d3-color@3.1.0: {}

  d3-contour@4.0.2:
    dependencies:
      d3-array: 3.2.4

  d3-delaunay@6.0.4:
    dependencies:
      delaunator: 5.0.1

  d3-dispatch@3.0.1: {}

  d3-drag@3.0.0:
    dependencies:
      d3-dispatch: 3.0.1
      d3-selection: 3.0.0

  d3-dsv@3.0.1:
    dependencies:
      commander: 7.2.0
      iconv-lite: 0.6.3
      rw: 1.3.3

  d3-ease@3.0.1: {}

  d3-fetch@3.0.1:
    dependencies:
      d3-dsv: 3.0.1

  d3-force@3.0.0:
    dependencies:
      d3-dispatch: 3.0.1
      d3-quadtree: 3.0.1
      d3-timer: 3.0.1

  d3-format@3.1.0: {}

  d3-geo@3.1.1:
    dependencies:
      d3-array: 3.2.4

  d3-hierarchy@3.1.2: {}

  d3-interpolate@3.0.1:
    dependencies:
      d3-color: 3.1.0

  d3-path@1.0.9: {}

  d3-path@3.1.0: {}

  d3-polygon@3.0.1: {}

  d3-quadtree@3.0.1: {}

  d3-random@3.0.1: {}

  d3-sankey@0.12.3:
    dependencies:
      d3-array: 2.12.1
      d3-shape: 1.3.7

  d3-scale-chromatic@3.1.0:
    dependencies:
      d3-color: 3.1.0
      d3-interpolate: 3.0.1

  d3-scale@4.0.2:
    dependencies:
      d3-array: 3.2.4
      d3-format: 3.1.0
      d3-interpolate: 3.0.1
      d3-time: 3.1.0
      d3-time-format: 4.1.0

  d3-selection@3.0.0: {}

  d3-shape@1.3.7:
    dependencies:
      d3-path: 1.0.9

  d3-shape@3.2.0:
    dependencies:
      d3-path: 3.1.0

  d3-time-format@4.1.0:
    dependencies:
      d3-time: 3.1.0

  d3-time@3.1.0:
    dependencies:
      d3-array: 3.2.4

  d3-timer@3.0.1: {}

  d3-transition@3.0.1(d3-selection@3.0.0):
    dependencies:
      d3-color: 3.1.0
      d3-dispatch: 3.0.1
      d3-ease: 3.0.1
      d3-interpolate: 3.0.1
      d3-selection: 3.0.0
      d3-timer: 3.0.1

  d3-zoom@3.0.0:
    dependencies:
      d3-dispatch: 3.0.1
      d3-drag: 3.0.0
      d3-interpolate: 3.0.1
      d3-selection: 3.0.0
      d3-transition: 3.0.1(d3-selection@3.0.0)

  d3@7.9.0:
    dependencies:
      d3-array: 3.2.4
      d3-axis: 3.0.0
      d3-brush: 3.0.0
      d3-chord: 3.0.1
      d3-color: 3.1.0
      d3-contour: 4.0.2
      d3-delaunay: 6.0.4
      d3-dispatch: 3.0.1
      d3-drag: 3.0.0
      d3-dsv: 3.0.1
      d3-ease: 3.0.1
      d3-fetch: 3.0.1
      d3-force: 3.0.0
      d3-format: 3.1.0
      d3-geo: 3.1.1
      d3-hierarchy: 3.1.2
      d3-interpolate: 3.0.1
      d3-path: 3.1.0
      d3-polygon: 3.0.1
      d3-quadtree: 3.0.1
      d3-random: 3.0.1
      d3-scale: 4.0.2
      d3-scale-chromatic: 3.1.0
      d3-selection: 3.0.0
      d3-shape: 3.2.0
      d3-time: 3.1.0
      d3-time-format: 4.1.0
      d3-timer: 3.0.1
      d3-transition: 3.0.1(d3-selection@3.0.0)
      d3-zoom: 3.0.0

  dagre-d3-es@7.0.13:
    dependencies:
      d3: 7.9.0
      lodash-es: 4.17.21

  dayjs@1.11.19: {}

  debug@4.4.3(supports-color@5.5.0):
    dependencies:
      ms: 2.1.3
    optionalDependencies:
      supports-color: 5.5.0

  deep-eql@4.1.4:
    dependencies:
      type-detect: 4.1.0

  deep-is@0.1.4: {}

  delaunator@5.0.1:
    dependencies:
      robust-predicates: 3.0.2

  delayed-stream@1.0.0: {}

  depd@2.0.0: {}

  dequal@2.0.3: {}

  devlop@1.1.0:
    dependencies:
      dequal: 2.0.3

  dezalgo@1.0.4:
    dependencies:
      asap: 2.0.6
      wrappy: 1.0.2

  diff-sequences@29.6.3: {}

  diff@4.0.2: {}

  dir-glob@3.0.1:
    dependencies:
      path-type: 4.0.0

  dom-accessibility-api@0.6.3: {}

  dompurify@3.3.1:
    optionalDependencies:
      '@types/trusted-types': 2.0.7

  dunder-proto@1.0.1:
    dependencies:
      call-bind-apply-helpers: 1.0.2
      es-errors: 1.3.0
      gopd: 1.2.0

  duplexer@0.1.2: {}

  eastasianwidth@0.2.0: {}

  ee-first@1.1.1: {}

  emoji-regex-xs@1.0.0: {}

  emoji-regex@10.5.0: {}

  emoji-regex@8.0.0: {}

  emoji-regex@9.2.2: {}

  enabled@2.0.0: {}

  encodeurl@2.0.0: {}

  entities@4.5.0: {}

  environment@1.1.0: {}

  es-define-property@1.0.1: {}

  es-errors@1.3.0: {}

  es-object-atoms@1.1.1:
    dependencies:
      es-errors: 1.3.0

  es-set-tostringtag@2.1.0:
    dependencies:
      es-errors: 1.3.0
      get-intrinsic: 1.3.0
      has-tostringtag: 1.0.2
      hasown: 2.0.2

  esbuild@0.21.5:
    optionalDependencies:
      '@esbuild/aix-ppc64': 0.21.5
      '@esbuild/android-arm': 0.21.5
      '@esbuild/android-arm64': 0.21.5
      '@esbuild/android-x64': 0.21.5
      '@esbuild/darwin-arm64': 0.21.5
      '@esbuild/darwin-x64': 0.21.5
      '@esbuild/freebsd-arm64': 0.21.5
      '@esbuild/freebsd-x64': 0.21.5
      '@esbuild/linux-arm': 0.21.5
      '@esbuild/linux-arm64': 0.21.5
      '@esbuild/linux-ia32': 0.21.5
      '@esbuild/linux-loong64': 0.21.5
      '@esbuild/linux-mips64el': 0.21.5
      '@esbuild/linux-ppc64': 0.21.5
      '@esbuild/linux-riscv64': 0.21.5
      '@esbuild/linux-s390x': 0.21.5
      '@esbuild/linux-x64': 0.21.5
      '@esbuild/netbsd-x64': 0.21.5
      '@esbuild/openbsd-x64': 0.21.5
      '@esbuild/sunos-x64': 0.21.5
      '@esbuild/win32-arm64': 0.21.5
      '@esbuild/win32-ia32': 0.21.5
      '@esbuild/win32-x64': 0.21.5

  esbuild@0.27.0:
    optionalDependencies:
      '@esbuild/aix-ppc64': 0.27.0
      '@esbuild/android-arm': 0.27.0
      '@esbuild/android-arm64': 0.27.0
      '@esbuild/android-x64': 0.27.0
      '@esbuild/darwin-arm64': 0.27.0
      '@esbuild/darwin-x64': 0.27.0
      '@esbuild/freebsd-arm64': 0.27.0
      '@esbuild/freebsd-x64': 0.27.0
      '@esbuild/linux-arm': 0.27.0
      '@esbuild/linux-arm64': 0.27.0
      '@esbuild/linux-ia32': 0.27.0
      '@esbuild/linux-loong64': 0.27.0
      '@esbuild/linux-mips64el': 0.27.0
      '@esbuild/linux-ppc64': 0.27.0
      '@esbuild/linux-riscv64': 0.27.0
      '@esbuild/linux-s390x': 0.27.0
      '@esbuild/linux-x64': 0.27.0
      '@esbuild/netbsd-arm64': 0.27.0
      '@esbuild/netbsd-x64': 0.27.0
      '@esbuild/openbsd-arm64': 0.27.0
      '@esbuild/openbsd-x64': 0.27.0
      '@esbuild/openharmony-arm64': 0.27.0
      '@esbuild/sunos-x64': 0.27.0
      '@esbuild/win32-arm64': 0.27.0
      '@esbuild/win32-ia32': 0.27.0
      '@esbuild/win32-x64': 0.27.0

  escalade@3.2.0: {}

  escape-html@1.0.3: {}

  escape-string-regexp@4.0.0: {}

  eslint-config-prettier@10.1.8(eslint@9.39.1(jiti@2.6.1)):
    dependencies:
      eslint: 9.39.1(jiti@2.6.1)

  eslint-plugin-prettier@5.5.4(eslint-config-prettier@10.1.8(eslint@9.39.1(jiti@2.6.1)))(eslint@9.39.1(jiti@2.6.1))(prettier@3.6.2):
    dependencies:
      eslint: 9.39.1(jiti@2.6.1)
      prettier: 3.6.2
      prettier-linter-helpers: 1.0.0
      synckit: 0.11.11
    optionalDependencies:
      eslint-config-prettier: 10.1.8(eslint@9.39.1(jiti@2.6.1))

  eslint-scope@8.4.0:
    dependencies:
      esrecurse: 4.3.0
      estraverse: 5.3.0

  eslint-visitor-keys@3.4.3: {}

  eslint-visitor-keys@4.2.1: {}

  eslint@9.39.1(jiti@2.6.1):
    dependencies:
      '@eslint-community/eslint-utils': 4.9.0(eslint@9.39.1(jiti@2.6.1))
      '@eslint-community/regexpp': 4.12.2
      '@eslint/config-array': 0.21.1
      '@eslint/config-helpers': 0.4.2
      '@eslint/core': 0.17.0
      '@eslint/eslintrc': 3.3.1
      '@eslint/js': 9.39.1
      '@eslint/plugin-kit': 0.4.1
      '@humanfs/node': 0.16.7
      '@humanwhocodes/module-importer': 1.0.1
      '@humanwhocodes/retry': 0.4.3
      '@types/estree': 1.0.8
      ajv: 6.12.6
      chalk: 4.1.2
      cross-spawn: 7.0.6
      debug: 4.4.3(supports-color@5.5.0)
      escape-string-regexp: 4.0.0
      eslint-scope: 8.4.0
      eslint-visitor-keys: 4.2.1
      espree: 10.4.0
      esquery: 1.6.0
      esutils: 2.0.3
      fast-deep-equal: 3.1.3
      file-entry-cache: 8.0.0
      find-up: 5.0.0
      glob-parent: 6.0.2
      ignore: 5.3.2
      imurmurhash: 0.1.4
      is-glob: 4.0.3
      json-stable-stringify-without-jsonify: 1.0.1
      lodash.merge: 4.6.2
      minimatch: 3.1.2
      natural-compare: 1.4.0
      optionator: 0.9.4
    optionalDependencies:
      jiti: 2.6.1
    transitivePeerDependencies:
      - supports-color

  espree@10.4.0:
    dependencies:
      acorn: 8.15.0
      acorn-jsx: 5.3.2(acorn@8.15.0)
      eslint-visitor-keys: 4.2.1

  esquery@1.6.0:
    dependencies:
      estraverse: 5.3.0

  esrecurse@4.3.0:
    dependencies:
      estraverse: 5.3.0

  estraverse@5.3.0: {}

  estree-walker@2.0.2: {}

  estree-walker@3.0.3:
    dependencies:
      '@types/estree': 1.0.8

  esutils@2.0.3: {}

  etag@1.8.1: {}

  event-stream@3.3.4:
    dependencies:
      duplexer: 0.1.2
      from: 0.1.7
      map-stream: 0.1.0
      pause-stream: 0.0.11
      split: 0.3.3
      stream-combiner: 0.0.4
      through: 2.3.8

  event-target-shim@5.0.1: {}

  eventemitter3@5.0.1: {}

  events@3.3.0: {}

  eventsource-parser@3.0.6: {}

  eventsource@3.0.7:
    dependencies:
      eventsource-parser: 3.0.6

  execa@8.0.1:
    dependencies:
      cross-spawn: 7.0.6
      get-stream: 8.0.1
      human-signals: 5.0.0
      is-stream: 3.0.0
      merge-stream: 2.0.0
      npm-run-path: 5.3.0
      onetime: 6.0.0
      signal-exit: 4.1.0
      strip-final-newline: 3.0.0

  express-rate-limit@7.5.1(express@5.2.1):
    dependencies:
      express: 5.2.1

  express-rate-limit@8.2.1(express@5.2.1):
    dependencies:
      express: 5.2.1
      ip-address: 10.0.1

  express@5.2.1:
    dependencies:
      accepts: 2.0.0
      body-parser: 2.2.1
      content-disposition: 1.0.1
      content-type: 1.0.5
      cookie: 0.7.2
      cookie-signature: 1.2.2
      debug: 4.4.3(supports-color@5.5.0)
      depd: 2.0.0
      encodeurl: 2.0.0
      escape-html: 1.0.3
      etag: 1.8.1
      finalhandler: 2.1.1
      fresh: 2.0.0
      http-errors: 2.0.1
      merge-descriptors: 2.0.0
      mime-types: 3.0.2
      on-finished: 2.4.1
      once: 1.4.0
      parseurl: 1.3.3
      proxy-addr: 2.0.7
      qs: 6.14.0
      range-parser: 1.2.1
      router: 2.2.0
      send: 1.2.0
      serve-static: 2.2.0
      statuses: 2.0.2
      type-is: 2.0.1
      vary: 1.1.2
    transitivePeerDependencies:
      - supports-color

  fast-deep-equal@3.1.3: {}

  fast-diff@1.3.0: {}

  fast-fifo@1.3.2: {}

  fast-glob@3.3.3:
    dependencies:
      '@nodelib/fs.stat': 2.0.5
      '@nodelib/fs.walk': 1.2.8
      glob-parent: 5.1.2
      merge2: 1.4.1
      micromatch: 4.0.8

  fast-json-stable-stringify@2.1.0: {}

  fast-levenshtein@2.0.6: {}

  fast-safe-stringify@2.1.1: {}

  fast-uri@3.1.0: {}

  fastq@1.19.1:
    dependencies:
      reusify: 1.1.0

  fecha@4.2.3: {}

  file-entry-cache@8.0.0:
    dependencies:
      flat-cache: 4.0.1

  fill-range@7.1.1:
    dependencies:
      to-regex-range: 5.0.1

  finalhandler@2.1.1:
    dependencies:
      debug: 4.4.3(supports-color@5.5.0)
      encodeurl: 2.0.0
      escape-html: 1.0.3
      on-finished: 2.4.1
      parseurl: 1.3.3
      statuses: 2.0.2
    transitivePeerDependencies:
      - supports-color

  find-up@5.0.0:
    dependencies:
      locate-path: 6.0.0
      path-exists: 4.0.0

  flat-cache@4.0.1:
    dependencies:
      flatted: 3.3.3
      keyv: 4.5.4

  flatted@3.3.3: {}

  fn.name@1.1.0: {}

  focus-trap@7.6.5:
    dependencies:
      tabbable: 6.2.0

  follow-redirects@1.15.11(debug@4.4.3):
    optionalDependencies:
      debug: 4.4.3(supports-color@5.5.0)

  foreground-child@3.3.1:
    dependencies:
      cross-spawn: 7.0.6
      signal-exit: 4.1.0

  form-data@4.0.4:
    dependencies:
      asynckit: 0.4.0
      combined-stream: 1.0.8
      es-set-tostringtag: 2.1.0
      hasown: 2.0.2
      mime-types: 2.1.35

  form-data@4.0.5:
    dependencies:
      asynckit: 0.4.0
      combined-stream: 1.0.8
      es-set-tostringtag: 2.1.0
      hasown: 2.0.2
      mime-types: 2.1.35

  formidable@3.5.4:
    dependencies:
      '@paralleldrive/cuid2': 2.2.2
      dezalgo: 1.0.4
      once: 1.4.0

  forwarded@0.2.0: {}

  fresh@2.0.0: {}

  from@0.1.7: {}

  fs.realpath@1.0.0: {}

  fsevents@2.3.3:
    optional: true

  function-bind@1.1.2: {}

  get-caller-file@2.0.5: {}

  get-east-asian-width@1.3.1: {}

  get-func-name@2.0.2: {}

  get-intrinsic@1.3.0:
    dependencies:
      call-bind-apply-helpers: 1.0.2
      es-define-property: 1.0.1
      es-errors: 1.3.0
      es-object-atoms: 1.1.1
      function-bind: 1.1.2
      get-proto: 1.0.1
      gopd: 1.2.0
      has-symbols: 1.1.0
      hasown: 2.0.2
      math-intrinsics: 1.1.0

  get-proto@1.0.1:
    dependencies:
      dunder-proto: 1.0.1
      es-object-atoms: 1.1.1

  get-stream@8.0.1: {}

  get-tsconfig@4.12.0:
    dependencies:
      resolve-pkg-maps: 1.0.0

  glob-parent@5.1.2:
    dependencies:
      is-glob: 4.0.3

  glob-parent@6.0.2:
    dependencies:
      is-glob: 4.0.3

  glob@10.4.5:
    dependencies:
      foreground-child: 3.3.1
      jackspeak: 3.4.3
      minimatch: 9.0.5
      minipass: 7.1.2
      package-json-from-dist: 1.0.1
      path-scurry: 1.11.1

  glob@7.2.3:
    dependencies:
      fs.realpath: 1.0.0
      inflight: 1.0.6
      inherits: 2.0.4
      minimatch: 3.1.2
      once: 1.4.0
      path-is-absolute: 1.0.1

  globals@14.0.0: {}

  globals@16.5.0: {}

  globby@11.1.0:
    dependencies:
      array-union: 2.1.0
      dir-glob: 3.0.1
      fast-glob: 3.3.3
      ignore: 5.3.2
      merge2: 1.4.1
      slash: 3.0.0

  globrex@0.1.2: {}

  gopd@1.2.0: {}

  graceful-fs@4.2.11: {}

  graphemer@1.4.0: {}

  hachure-fill@0.5.2: {}

  handlebars@4.7.8:
    dependencies:
      minimist: 1.2.8
      neo-async: 2.6.2
      source-map: 0.6.1
      wordwrap: 1.0.0
    optionalDependencies:
      uglify-js: 3.19.3

  has-flag@3.0.0: {}

  has-flag@4.0.0: {}

  has-symbols@1.1.0: {}

  has-tostringtag@1.0.2:
    dependencies:
      has-symbols: 1.1.0

  hasown@2.0.2:
    dependencies:
      function-bind: 1.1.2

  hast-util-to-html@9.0.5:
    dependencies:
      '@types/hast': 3.0.4
      '@types/unist': 3.0.3
      ccount: 2.0.1
      comma-separated-tokens: 2.0.3
      hast-util-whitespace: 3.0.0
      html-void-elements: 3.0.0
      mdast-util-to-hast: 13.2.0
      property-information: 7.1.0
      space-separated-tokens: 2.0.2
      stringify-entities: 4.0.4
      zwitch: 2.0.4

  hast-util-whitespace@3.0.0:
    dependencies:
      '@types/hast': 3.0.4

  hookable@5.5.3: {}

  html-escaper@2.0.2: {}

  html-void-elements@3.0.0: {}

  http-errors@2.0.0:
    dependencies:
      depd: 2.0.0
      inherits: 2.0.4
      setprototypeof: 1.2.0
      statuses: 2.0.1
      toidentifier: 1.0.1

  http-errors@2.0.1:
    dependencies:
      depd: 2.0.0
      inherits: 2.0.4
      setprototypeof: 1.2.0
      statuses: 2.0.2
      toidentifier: 1.0.1

  https-proxy-agent@7.0.6:
    dependencies:
      agent-base: 7.1.4
      debug: 4.4.3(supports-color@5.5.0)
    transitivePeerDependencies:
      - supports-color

  human-signals@5.0.0: {}

  husky@9.1.7: {}

  iconv-lite@0.6.3:
    dependencies:
      safer-buffer: 2.1.2

  iconv-lite@0.7.0:
    dependencies:
      safer-buffer: 2.1.2

  ieee754@1.2.1: {}

  ignore-by-default@1.0.1: {}

  ignore@5.3.2: {}

  ignore@7.0.5: {}

  import-fresh@3.3.1:
    dependencies:
      parent-module: 1.0.1
      resolve-from: 4.0.0

  imurmurhash@0.1.4: {}

  indent-string@4.0.0: {}

  inflight@1.0.6:
    dependencies:
      once: 1.4.0
      wrappy: 1.0.2

  inherits@2.0.4: {}

  internmap@1.0.1: {}

  internmap@2.0.3: {}

  ip-address@10.0.1: {}

  ipaddr.js@1.9.1: {}

  is-binary-path@2.1.0:
    dependencies:
      binary-extensions: 2.3.0

  is-extglob@2.1.1: {}

  is-fullwidth-code-point@3.0.0: {}

  is-fullwidth-code-point@4.0.0: {}

  is-fullwidth-code-point@5.0.0:
    dependencies:
      get-east-asian-width: 1.3.1

  is-glob@4.0.3:
    dependencies:
      is-extglob: 2.1.1

  is-number@7.0.0: {}

  is-promise@4.0.0: {}

  is-stream@2.0.1: {}

  is-stream@3.0.0: {}

  is-what@5.5.0: {}

  isarray@1.0.0: {}

  isexe@2.0.0: {}

  istanbul-lib-coverage@3.2.2: {}

  istanbul-lib-report@3.0.1:
    dependencies:
      istanbul-lib-coverage: 3.2.2
      make-dir: 4.0.0
      supports-color: 7.2.0

  istanbul-lib-source-maps@5.0.6:
    dependencies:
      '@jridgewell/trace-mapping': 0.3.31
      debug: 4.4.3(supports-color@5.5.0)
      istanbul-lib-coverage: 3.2.2
    transitivePeerDependencies:
      - supports-color

  istanbul-reports@3.1.7:
    dependencies:
      html-escaper: 2.0.2
      istanbul-lib-report: 3.0.1

  jackspeak@3.4.3:
    dependencies:
      '@isaacs/cliui': 8.0.2
    optionalDependencies:
      '@pkgjs/parseargs': 0.11.0

  javascript-natural-sort@0.7.1: {}

  jiti@2.6.1: {}

  jose@6.1.3: {}

  js-tokens@4.0.0: {}

  js-tokens@9.0.1: {}

  js-yaml@4.1.1:
    dependencies:
      argparse: 2.0.1

  jsesc@3.1.0: {}

  json-buffer@3.0.1: {}

  json-schema-traverse@0.4.1: {}

  json-schema-traverse@1.0.0: {}

  json-stable-stringify-without-jsonify@1.0.1: {}

  json5@2.2.3: {}

  katex@0.16.27:
    dependencies:
      commander: 8.3.0

  keyv@4.5.4:
    dependencies:
      json-buffer: 3.0.1

  khroma@2.1.0: {}

  kleur@3.0.3: {}

  kuler@2.0.0: {}

  langium@3.3.1:
    dependencies:
      chevrotain: 11.0.3
      chevrotain-allstar: 0.3.1(chevrotain@11.0.3)
      vscode-languageserver: 9.0.1
      vscode-languageserver-textdocument: 1.0.12
      vscode-uri: 3.0.8

  layout-base@1.0.2: {}

  layout-base@2.0.1: {}

  lazystream@1.0.1:
    dependencies:
      readable-stream: 2.3.8

  levn@0.4.1:
    dependencies:
      prelude-ls: 1.2.1
      type-check: 0.4.0

  lilconfig@3.1.3: {}

  lint-staged@16.1.5:
    dependencies:
      chalk: 5.6.2
      commander: 14.0.0
      debug: 4.4.3(supports-color@5.5.0)
      lilconfig: 3.1.3
      listr2: 9.0.2
      micromatch: 4.0.8
      nano-spawn: 1.0.2
      pidtree: 0.6.0
      string-argv: 0.3.2
      yaml: 2.8.1
    transitivePeerDependencies:
      - supports-color

  listr2@9.0.2:
    dependencies:
      cli-truncate: 4.0.0
      colorette: 2.0.20
      eventemitter3: 5.0.1
      log-update: 6.1.0
      rfdc: 1.4.1
      wrap-ansi: 9.0.0

  local-pkg@0.5.1:
    dependencies:
      mlly: 1.8.0
      pkg-types: 1.3.1

  locate-path@6.0.0:
    dependencies:
      p-locate: 5.0.0

  lodash-es@4.17.21: {}

  lodash.merge@4.6.2: {}

  lodash@4.17.21: {}

  log-update@6.1.0:
    dependencies:
      ansi-escapes: 7.0.0
      cli-cursor: 5.0.0
      slice-ansi: 7.1.0
      strip-ansi: 7.1.0
      wrap-ansi: 9.0.0

  logform@2.7.0:
    dependencies:
      '@colors/colors': 1.6.0
      '@types/triple-beam': 1.3.5
      fecha: 4.2.3
      ms: 2.1.3
      safe-stable-stringify: 2.5.0
      triple-beam: 1.4.1

  loupe@2.3.7:
    dependencies:
      get-func-name: 2.0.2

  lru-cache@10.4.3: {}

  magic-string@0.30.17:
    dependencies:
      '@jridgewell/sourcemap-codec': 1.5.0

  magic-string@0.30.19:
    dependencies:
      '@jridgewell/sourcemap-codec': 1.5.5

  magicast@0.3.5:
    dependencies:
      '@babel/parser': 7.28.4
      '@babel/types': 7.28.4
      source-map-js: 1.2.1

  make-dir@4.0.0:
    dependencies:
      semver: 7.7.3

  make-error@1.3.6: {}

  map-stream@0.1.0: {}

  mark.js@8.11.1: {}

  marked@16.4.2: {}

  math-intrinsics@1.1.0: {}

  mdast-util-to-hast@13.2.0:
    dependencies:
      '@types/hast': 3.0.4
      '@types/mdast': 4.0.4
      '@ungap/structured-clone': 1.3.0
      devlop: 1.1.0
      micromark-util-sanitize-uri: 2.0.1
      trim-lines: 3.0.1
      unist-util-position: 5.0.0
      unist-util-visit: 5.0.0
      vfile: 6.0.3

  media-typer@1.1.0: {}

  merge-descriptors@2.0.0: {}

  merge-stream@2.0.0: {}

  merge2@1.4.1: {}

  mermaid@11.12.2:
    dependencies:
      '@braintree/sanitize-url': 7.1.1
      '@iconify/utils': 3.1.0
      '@mermaid-js/parser': 0.6.3
      '@types/d3': 7.4.3
      cytoscape: 3.33.1
      cytoscape-cose-bilkent: 4.1.0(cytoscape@3.33.1)
      cytoscape-fcose: 2.2.0(cytoscape@3.33.1)
      d3: 7.9.0
      d3-sankey: 0.12.3
      dagre-d3-es: 7.0.13
      dayjs: 1.11.19
      dompurify: 3.3.1
      katex: 0.16.27
      khroma: 2.1.0
      lodash-es: 4.17.21
      marked: 16.4.2
      roughjs: 4.6.6
      stylis: 4.3.6
      ts-dedent: 2.2.0
      uuid: 11.1.0

  methods@1.1.2: {}

  micromark-util-character@2.1.1:
    dependencies:
      micromark-util-symbol: 2.0.1
      micromark-util-types: 2.0.2

  micromark-util-encode@2.0.1: {}

  micromark-util-sanitize-uri@2.0.1:
    dependencies:
      micromark-util-character: 2.1.1
      micromark-util-encode: 2.0.1
      micromark-util-symbol: 2.0.1

  micromark-util-symbol@2.0.1: {}

  micromark-util-types@2.0.2: {}

  micromatch@4.0.8:
    dependencies:
      braces: 3.0.3
      picomatch: 2.3.1

  mime-db@1.52.0: {}

  mime-db@1.54.0: {}

  mime-types@2.1.35:
    dependencies:
      mime-db: 1.52.0

  mime-types@3.0.2:
    dependencies:
      mime-db: 1.54.0

  mime@2.6.0: {}

  mimic-fn@4.0.0: {}

  mimic-function@5.0.1: {}

  min-indent@1.0.1: {}

  minimatch@3.1.2:
    dependencies:
      brace-expansion: 1.1.12

  minimatch@5.1.6:
    dependencies:
      brace-expansion: 2.0.2

  minimatch@9.0.5:
    dependencies:
      brace-expansion: 2.0.2

  minimist@1.2.8: {}

  minipass@7.1.2: {}

  minisearch@7.2.0: {}

  mitt@3.0.1: {}

  mlly@1.8.0:
    dependencies:
      acorn: 8.15.0
      pathe: 2.0.3
      pkg-types: 1.3.1
      ufo: 1.6.1

  ms@2.1.3: {}

  mylas@2.1.13: {}

  nano-spawn@1.0.2: {}

  nanoid@3.3.11: {}

  natural-compare@1.4.0: {}

  negotiator@1.0.0: {}

  neo-async@2.6.2: {}

  node-cleanup@2.1.2: {}

  nodemon@3.1.11:
    dependencies:
      chokidar: 3.6.0
      debug: 4.4.3(supports-color@5.5.0)
      ignore-by-default: 1.0.1
      minimatch: 3.1.2
      pstree.remy: 1.1.8
      semver: 7.7.3
      simple-update-notifier: 2.0.0
      supports-color: 5.5.0
      touch: 3.1.1
      undefsafe: 2.0.5

  non-layered-tidy-tree-layout@2.0.2:
    optional: true

  normalize-path@3.0.0: {}

  npm-run-path@5.3.0:
    dependencies:
      path-key: 4.0.0

  object-assign@4.1.1: {}

  object-inspect@1.13.4: {}

  on-finished@2.4.1:
    dependencies:
      ee-first: 1.1.1

  once@1.4.0:
    dependencies:
      wrappy: 1.0.2

  one-time@1.0.0:
    dependencies:
      fn.name: 1.1.0

  onetime@6.0.0:
    dependencies:
      mimic-fn: 4.0.0

  onetime@7.0.0:
    dependencies:
      mimic-function: 5.0.1

  oniguruma-to-es@3.1.1:
    dependencies:
      emoji-regex-xs: 1.0.0
      regex: 6.0.1
      regex-recursion: 6.0.2

  optionator@0.9.4:
    dependencies:
      deep-is: 0.1.4
      fast-levenshtein: 2.0.6
      levn: 0.4.1
      prelude-ls: 1.2.1
      type-check: 0.4.0
      word-wrap: 1.2.5

  p-limit@3.1.0:
    dependencies:
      yocto-queue: 0.1.0

  p-limit@5.0.0:
    dependencies:
      yocto-queue: 1.2.1

  p-locate@5.0.0:
    dependencies:
      p-limit: 3.1.0

  package-json-from-dist@1.0.1: {}

  package-manager-detector@1.6.0: {}

  parent-module@1.0.1:
    dependencies:
      callsites: 3.1.0

  parseurl@1.3.3: {}

  path-data-parser@0.1.0: {}

  path-exists@4.0.0: {}

  path-is-absolute@1.0.1: {}

  path-key@3.1.1: {}

  path-key@4.0.0: {}

  path-scurry@1.11.1:
    dependencies:
      lru-cache: 10.4.3
      minipass: 7.1.2

  path-to-regexp@8.3.0: {}

  path-type@4.0.0: {}

  pathe@1.1.2: {}

  pathe@2.0.3: {}

  pathval@1.1.1: {}

  pause-stream@0.0.11:
    dependencies:
      through: 2.3.8

  perfect-debounce@1.0.0: {}

  picocolors@1.1.1: {}

  picomatch@2.3.1: {}

  pidtree@0.6.0: {}

  pkce-challenge@5.0.0: {}

  pkg-types@1.3.1:
    dependencies:
      confbox: 0.1.8
      mlly: 1.8.0
      pathe: 2.0.3

  plimit-lit@1.6.1:
    dependencies:
      queue-lit: 1.5.2

  points-on-curve@0.2.0: {}

  points-on-path@0.2.1:
    dependencies:
      path-data-parser: 0.1.0
      points-on-curve: 0.2.0

  postcss@8.5.6:
    dependencies:
      nanoid: 3.3.11
      picocolors: 1.1.1
      source-map-js: 1.2.1

  postject@1.0.0-alpha.6:
    dependencies:
      commander: 9.5.0

  preact@10.27.2: {}

  prelude-ls@1.2.1: {}

  prettier-linter-helpers@1.0.0:
    dependencies:
      fast-diff: 1.3.0

  prettier@3.6.2: {}

  pretty-format@29.7.0:
    dependencies:
      '@jest/schemas': 29.6.3
      ansi-styles: 5.2.0
      react-is: 18.3.1

  process-nextick-args@2.0.1: {}

  process@0.11.10: {}

  prompts@2.4.2:
    dependencies:
      kleur: 3.0.3
      sisteransi: 1.0.5

  property-information@7.1.0: {}

  proxy-addr@2.0.7:
    dependencies:
      forwarded: 0.2.0
      ipaddr.js: 1.9.1

  proxy-from-env@1.1.0: {}

  ps-tree@1.2.0:
    dependencies:
      event-stream: 3.3.4

  pstree.remy@1.1.8: {}

  punycode@2.3.1: {}

  qs@6.14.0:
    dependencies:
      side-channel: 1.1.0

  queue-lit@1.5.2: {}

  queue-microtask@1.2.3: {}

  range-parser@1.2.1: {}

  raw-body@3.0.1:
    dependencies:
      bytes: 3.1.2
      http-errors: 2.0.0
      iconv-lite: 0.7.0
      unpipe: 1.0.0

  raw-body@3.0.2:
    dependencies:
      bytes: 3.1.2
      http-errors: 2.0.1
      iconv-lite: 0.7.0
      unpipe: 1.0.0

  react-is@18.3.1: {}

  readable-stream@2.3.8:
    dependencies:
      core-util-is: 1.0.3
      inherits: 2.0.4
      isarray: 1.0.0
      process-nextick-args: 2.0.1
      safe-buffer: 5.1.2
      string_decoder: 1.1.1
      util-deprecate: 1.0.2

  readable-stream@3.6.2:
    dependencies:
      inherits: 2.0.4
      string_decoder: 1.3.0
      util-deprecate: 1.0.2

  readable-stream@4.7.0:
    dependencies:
      abort-controller: 3.0.0
      buffer: 6.0.3
      events: 3.3.0
      process: 0.11.10
      string_decoder: 1.3.0

  readdir-glob@1.1.3:
    dependencies:
      minimatch: 5.1.6

  readdirp@3.6.0:
    dependencies:
      picomatch: 2.3.1

  redent@3.0.0:
    dependencies:
      indent-string: 4.0.0
      strip-indent: 3.0.0

  regex-recursion@6.0.2:
    dependencies:
      regex-utilities: 2.3.0

  regex-utilities@2.3.0: {}

  regex@6.0.1:
    dependencies:
      regex-utilities: 2.3.0

  require-directory@2.1.1: {}

  require-from-string@2.0.2: {}

  resolve-from@4.0.0: {}

  resolve-pkg-maps@1.0.0: {}

  restore-cursor@5.1.0:
    dependencies:
      onetime: 7.0.0
      signal-exit: 4.1.0

  reusify@1.1.0: {}

  rfdc@1.4.1: {}

  robust-predicates@3.0.2: {}

  rollup@4.52.5:
    dependencies:
      '@types/estree': 1.0.8
    optionalDependencies:
      '@rollup/rollup-android-arm-eabi': 4.52.5
      '@rollup/rollup-android-arm64': 4.52.5
      '@rollup/rollup-darwin-arm64': 4.52.5
      '@rollup/rollup-darwin-x64': 4.52.5
      '@rollup/rollup-freebsd-arm64': 4.52.5
      '@rollup/rollup-freebsd-x64': 4.52.5
      '@rollup/rollup-linux-arm-gnueabihf': 4.52.5
      '@rollup/rollup-linux-arm-musleabihf': 4.52.5
      '@rollup/rollup-linux-arm64-gnu': 4.52.5
      '@rollup/rollup-linux-arm64-musl': 4.52.5
      '@rollup/rollup-linux-loong64-gnu': 4.52.5
      '@rollup/rollup-linux-ppc64-gnu': 4.52.5
      '@rollup/rollup-linux-riscv64-gnu': 4.52.5
      '@rollup/rollup-linux-riscv64-musl': 4.52.5
      '@rollup/rollup-linux-s390x-gnu': 4.52.5
      '@rollup/rollup-linux-x64-gnu': 4.52.5
      '@rollup/rollup-linux-x64-musl': 4.52.5
      '@rollup/rollup-openharmony-arm64': 4.52.5
      '@rollup/rollup-win32-arm64-msvc': 4.52.5
      '@rollup/rollup-win32-ia32-msvc': 4.52.5
      '@rollup/rollup-win32-x64-gnu': 4.52.5
      '@rollup/rollup-win32-x64-msvc': 4.52.5
      fsevents: 2.3.3

  roughjs@4.6.6:
    dependencies:
      hachure-fill: 0.5.2
      path-data-parser: 0.1.0
      points-on-curve: 0.2.0
      points-on-path: 0.2.1

  router@2.2.0:
    dependencies:
      debug: 4.4.3(supports-color@5.5.0)
      depd: 2.0.0
      is-promise: 4.0.0
      parseurl: 1.3.3
      path-to-regexp: 8.3.0
    transitivePeerDependencies:
      - supports-color

  run-parallel@1.2.0:
    dependencies:
      queue-microtask: 1.2.3

  rw@1.3.3: {}

  rxjs@7.8.2:
    dependencies:
      tslib: 2.8.1

  safe-buffer@5.1.2: {}

  safe-buffer@5.2.1: {}

  safe-stable-stringify@2.5.0: {}

  safer-buffer@2.1.2: {}

  search-insights@2.17.3: {}

  semver@7.7.3: {}

  send@1.2.0:
    dependencies:
      debug: 4.4.3(supports-color@5.5.0)
      encodeurl: 2.0.0
      escape-html: 1.0.3
      etag: 1.8.1
      fresh: 2.0.0
      http-errors: 2.0.1
      mime-types: 3.0.2
      ms: 2.1.3
      on-finished: 2.4.1
      range-parser: 1.2.1
      statuses: 2.0.2
    transitivePeerDependencies:
      - supports-color

  serve-static@2.2.0:
    dependencies:
      encodeurl: 2.0.0
      escape-html: 1.0.3
      parseurl: 1.3.3
      send: 1.2.0
    transitivePeerDependencies:
      - supports-color

  setprototypeof@1.2.0: {}

  shebang-command@2.0.0:
    dependencies:
      shebang-regex: 3.0.0

  shebang-regex@3.0.0: {}

  shell-quote@1.8.3: {}

  shiki@2.5.0:
    dependencies:
      '@shikijs/core': 2.5.0
      '@shikijs/engine-javascript': 2.5.0
      '@shikijs/engine-oniguruma': 2.5.0
      '@shikijs/langs': 2.5.0
      '@shikijs/themes': 2.5.0
      '@shikijs/types': 2.5.0
      '@shikijs/vscode-textmate': 10.0.2
      '@types/hast': 3.0.4

  side-channel-list@1.0.0:
    dependencies:
      es-errors: 1.3.0
      object-inspect: 1.13.4

  side-channel-map@1.0.1:
    dependencies:
      call-bound: 1.0.4
      es-errors: 1.3.0
      get-intrinsic: 1.3.0
      object-inspect: 1.13.4

  side-channel-weakmap@1.0.2:
    dependencies:
      call-bound: 1.0.4
      es-errors: 1.3.0
      get-intrinsic: 1.3.0
      object-inspect: 1.13.4
      side-channel-map: 1.0.1

  side-channel@1.1.0:
    dependencies:
      es-errors: 1.3.0
      object-inspect: 1.13.4
      side-channel-list: 1.0.0
      side-channel-map: 1.0.1
      side-channel-weakmap: 1.0.2

  siginfo@2.0.0: {}

  signal-exit@4.1.0: {}

  simple-update-notifier@2.0.0:
    dependencies:
      semver: 7.7.3

  sisteransi@1.0.5: {}

  slash@3.0.0: {}

  slice-ansi@5.0.0:
    dependencies:
      ansi-styles: 6.2.3
      is-fullwidth-code-point: 4.0.0

  slice-ansi@7.1.0:
    dependencies:
      ansi-styles: 6.2.3
      is-fullwidth-code-point: 5.0.0

  source-map-js@1.2.1: {}

  source-map-support@0.5.21:
    dependencies:
      buffer-from: 1.1.2
      source-map: 0.6.1

  source-map@0.6.1: {}

  space-separated-tokens@2.0.2: {}

  speakingurl@14.0.1: {}

  split@0.3.3:
    dependencies:
      through: 2.3.8

  stack-trace@0.0.10: {}

  stackback@0.0.2: {}

  statuses@2.0.1: {}

  statuses@2.0.2: {}

  std-env@3.9.0: {}

  stream-combiner@0.0.4:
    dependencies:
      duplexer: 0.1.2

  streamx@2.22.1:
    dependencies:
      fast-fifo: 1.3.2
      text-decoder: 1.2.3
    optionalDependencies:
      bare-events: 2.6.1
    transitivePeerDependencies:
      - react-native-b4a

  string-argv@0.3.2: {}

  string-width@4.2.3:
    dependencies:
      emoji-regex: 8.0.0
      is-fullwidth-code-point: 3.0.0
      strip-ansi: 6.0.1

  string-width@5.1.2:
    dependencies:
      eastasianwidth: 0.2.0
      emoji-regex: 9.2.2
      strip-ansi: 7.1.0

  string-width@7.2.0:
    dependencies:
      emoji-regex: 10.5.0
      get-east-asian-width: 1.3.1
      strip-ansi: 7.1.0

  string_decoder@1.1.1:
    dependencies:
      safe-buffer: 5.1.2

  string_decoder@1.3.0:
    dependencies:
      safe-buffer: 5.2.1

  stringify-entities@4.0.4:
    dependencies:
      character-entities-html4: 2.1.0
      character-entities-legacy: 3.0.0

  strip-ansi@6.0.1:
    dependencies:
      ansi-regex: 5.0.1

  strip-ansi@7.1.0:
    dependencies:
      ansi-regex: 6.2.0

  strip-final-newline@3.0.0: {}

  strip-indent@3.0.0:
    dependencies:
      min-indent: 1.0.1

  strip-json-comments@3.1.1: {}

  strip-literal@2.1.1:
    dependencies:
      js-tokens: 9.0.1

  stylis@4.3.6: {}

  superagent@10.2.3:
    dependencies:
      component-emitter: 1.3.1
      cookiejar: 2.1.4
      debug: 4.4.3(supports-color@5.5.0)
      fast-safe-stringify: 2.1.1
      form-data: 4.0.5
      formidable: 3.5.4
      methods: 1.1.2
      mime: 2.6.0
      qs: 6.14.0
    transitivePeerDependencies:
      - supports-color

  superjson@2.2.3:
    dependencies:
      copy-anything: 4.0.5

  supertest@7.1.4:
    dependencies:
      methods: 1.1.2
      superagent: 10.2.3
    transitivePeerDependencies:
      - supports-color

  supports-color@5.5.0:
    dependencies:
      has-flag: 3.0.0

  supports-color@7.2.0:
    dependencies:
      has-flag: 4.0.0

  supports-color@8.1.1:
    dependencies:
      has-flag: 4.0.0

  synckit@0.11.11:
    dependencies:
      '@pkgr/core': 0.2.9

  tabbable@6.2.0: {}

  tar-stream@3.1.7:
    dependencies:
      b4a: 1.7.1
      fast-fifo: 1.3.2
      streamx: 2.22.1
    transitivePeerDependencies:
      - react-native-b4a

  test-exclude@6.0.0:
    dependencies:
      '@istanbuljs/schema': 0.1.3
      glob: 7.2.3
      minimatch: 3.1.2

  text-decoder@1.2.3:
    dependencies:
      b4a: 1.7.1
    transitivePeerDependencies:
      - react-native-b4a

  text-hex@1.0.0: {}

  through@2.3.8: {}

  tiktoken@1.0.22: {}

  tinybench@2.9.0: {}

  tinyexec@1.0.2: {}

  tinypool@0.8.4: {}

  tinyspy@2.2.1: {}

  to-regex-range@5.0.1:
    dependencies:
      is-number: 7.0.0

  toidentifier@1.0.1: {}

  touch@3.1.1: {}

  tree-kill@1.2.2: {}

  trim-lines@3.0.1: {}

  triple-beam@1.4.1: {}

  ts-api-utils@2.1.0(typescript@5.8.3):
    dependencies:
      typescript: 5.8.3

  ts-dedent@2.2.0: {}

  ts-node@10.9.2(@types/node@24.7.0)(typescript@5.8.3):
    dependencies:
      '@cspotcode/source-map-support': 0.8.1
      '@tsconfig/node10': 1.0.11
      '@tsconfig/node12': 1.0.11
      '@tsconfig/node14': 1.0.3
      '@tsconfig/node16': 1.0.4
      '@types/node': 24.7.0
      acorn: 8.14.1
      acorn-walk: 8.3.4
      arg: 4.1.3
      create-require: 1.1.1
      diff: 4.0.2
      make-error: 1.3.6
      typescript: 5.8.3
      v8-compile-cache-lib: 3.0.1
      yn: 3.1.1

  tsc-alias@1.8.16:
    dependencies:
      chokidar: 3.6.0
      commander: 9.5.0
      get-tsconfig: 4.12.0
      globby: 11.1.0
      mylas: 2.1.13
      normalize-path: 3.0.0
      plimit-lit: 1.6.1

  tsc-watch@7.2.0(typescript@5.8.3):
    dependencies:
      cross-spawn: 7.0.6
      node-cleanup: 2.1.2
      ps-tree: 1.2.0
      string-argv: 0.3.2
      typescript: 5.8.3

  tsconfck@3.1.6(typescript@5.8.3):
    optionalDependencies:
      typescript: 5.8.3

  tslib@2.8.1: {}

  type-check@0.4.0:
    dependencies:
      prelude-ls: 1.2.1

  type-detect@4.1.0: {}

  type-fest@4.41.0: {}

  type-is@2.0.1:
    dependencies:
      content-type: 1.0.5
      media-typer: 1.1.0
      mime-types: 3.0.2

  typescript@5.8.3: {}

  ufo@1.6.1: {}

  uglify-js@3.19.3:
    optional: true

  undefsafe@2.0.5: {}

  undici-types@7.14.0: {}

  unist-util-is@6.0.1:
    dependencies:
      '@types/unist': 3.0.3

  unist-util-position@5.0.0:
    dependencies:
      '@types/unist': 3.0.3

  unist-util-stringify-position@4.0.0:
    dependencies:
      '@types/unist': 3.0.3

  unist-util-visit-parents@6.0.2:
    dependencies:
      '@types/unist': 3.0.3
      unist-util-is: 6.0.1

  unist-util-visit@5.0.0:
    dependencies:
      '@types/unist': 3.0.3
      unist-util-is: 6.0.1
      unist-util-visit-parents: 6.0.2

  unpipe@1.0.0: {}

  uri-js@4.4.1:
    dependencies:
      punycode: 2.3.1

  util-deprecate@1.0.2: {}

  uuid@11.1.0: {}

  uuid@13.0.0: {}

  v8-compile-cache-lib@3.0.1: {}

  vary@1.1.2: {}

  vfile-message@4.0.3:
    dependencies:
      '@types/unist': 3.0.3
      unist-util-stringify-position: 4.0.0

  vfile@6.0.3:
    dependencies:
      '@types/unist': 3.0.3
      vfile-message: 4.0.3

  vite-node@1.6.1(@types/node@24.7.0):
    dependencies:
      cac: 6.7.14
      debug: 4.4.3(supports-color@5.5.0)
      pathe: 1.1.2
      picocolors: 1.1.1
      vite: 5.4.21(@types/node@24.7.0)
    transitivePeerDependencies:
      - '@types/node'
      - less
      - lightningcss
      - sass
      - sass-embedded
      - stylus
      - sugarss
      - supports-color
      - terser

  vite-tsconfig-paths@5.1.4(typescript@5.8.3)(vite@5.4.21(@types/node@24.7.0)):
    dependencies:
      debug: 4.4.3(supports-color@5.5.0)
      globrex: 0.1.2
      tsconfck: 3.1.6(typescript@5.8.3)
    optionalDependencies:
      vite: 5.4.21(@types/node@24.7.0)
    transitivePeerDependencies:
      - supports-color
      - typescript

  vite@5.4.21(@types/node@24.7.0):
    dependencies:
      esbuild: 0.21.5
      postcss: 8.5.6
      rollup: 4.52.5
    optionalDependencies:
      '@types/node': 24.7.0
      fsevents: 2.3.3

  vitepress-plugin-mermaid@2.0.17(mermaid@11.12.2)(vitepress@1.6.4(@algolia/client-search@5.41.0)(@types/node@24.7.0)(axios@1.13.2(debug@4.4.3))(postcss@8.5.6)(search-insights@2.17.3)(typescript@5.8.3)):
    dependencies:
      mermaid: 11.12.2
      vitepress: 1.6.4(@algolia/client-search@5.41.0)(@types/node@24.7.0)(axios@1.13.2(debug@4.4.3))(postcss@8.5.6)(search-insights@2.17.3)(typescript@5.8.3)
    optionalDependencies:
      '@mermaid-js/mermaid-mindmap': 9.3.0

  vitepress@1.6.4(@algolia/client-search@5.41.0)(@types/node@24.7.0)(axios@1.13.2(debug@4.4.3))(postcss@8.5.6)(search-insights@2.17.3)(typescript@5.8.3):
    dependencies:
      '@docsearch/css': 3.8.2
      '@docsearch/js': 3.8.2(@algolia/client-search@5.41.0)(search-insights@2.17.3)
      '@iconify-json/simple-icons': 1.2.55
      '@shikijs/core': 2.5.0
      '@shikijs/transformers': 2.5.0
      '@shikijs/types': 2.5.0
      '@types/markdown-it': 14.1.2
      '@vitejs/plugin-vue': 5.2.4(vite@5.4.21(@types/node@24.7.0))(vue@3.5.22(typescript@5.8.3))
      '@vue/devtools-api': 7.7.7
      '@vue/shared': 3.5.22
      '@vueuse/core': 12.8.2(typescript@5.8.3)
      '@vueuse/integrations': 12.8.2(axios@1.13.2(debug@4.4.3))(focus-trap@7.6.5)(typescript@5.8.3)
      focus-trap: 7.6.5
      mark.js: 8.11.1
      minisearch: 7.2.0
      shiki: 2.5.0
      vite: 5.4.21(@types/node@24.7.0)
      vue: 3.5.22(typescript@5.8.3)
    optionalDependencies:
      postcss: 8.5.6
    transitivePeerDependencies:
      - '@algolia/client-search'
      - '@types/node'
      - '@types/react'
      - async-validator
      - axios
      - change-case
      - drauu
      - fuse.js
      - idb-keyval
      - jwt-decode
      - less
      - lightningcss
      - nprogress
      - qrcode
      - react
      - react-dom
      - sass
      - sass-embedded
      - search-insights
      - sortablejs
      - stylus
      - sugarss
      - terser
      - typescript
      - universal-cookie

  vitest@1.6.1(@types/node@24.7.0):
    dependencies:
      '@vitest/expect': 1.6.1
      '@vitest/runner': 1.6.1
      '@vitest/snapshot': 1.6.1
      '@vitest/spy': 1.6.1
      '@vitest/utils': 1.6.1
      acorn-walk: 8.3.4
      chai: 4.5.0
      debug: 4.4.3(supports-color@5.5.0)
      execa: 8.0.1
      local-pkg: 0.5.1
      magic-string: 0.30.17
      pathe: 1.1.2
      picocolors: 1.1.1
      std-env: 3.9.0
      strip-literal: 2.1.1
      tinybench: 2.9.0
      tinypool: 0.8.4
      vite: 5.4.21(@types/node@24.7.0)
      vite-node: 1.6.1(@types/node@24.7.0)
      why-is-node-running: 2.3.0
    optionalDependencies:
      '@types/node': 24.7.0
    transitivePeerDependencies:
      - less
      - lightningcss
      - sass
      - sass-embedded
      - stylus
      - sugarss
      - supports-color
      - terser

  vscode-jsonrpc@8.2.0: {}

  vscode-languageserver-protocol@3.17.5:
    dependencies:
      vscode-jsonrpc: 8.2.0
      vscode-languageserver-types: 3.17.5

  vscode-languageserver-textdocument@1.0.12: {}

  vscode-languageserver-types@3.17.5: {}

  vscode-languageserver@9.0.1:
    dependencies:
      vscode-languageserver-protocol: 3.17.5

  vscode-uri@3.0.8: {}

  vue@3.5.22(typescript@5.8.3):
    dependencies:
      '@vue/compiler-dom': 3.5.22
      '@vue/compiler-sfc': 3.5.22
      '@vue/runtime-dom': 3.5.22
      '@vue/server-renderer': 3.5.22(vue@3.5.22(typescript@5.8.3))
      '@vue/shared': 3.5.22
    optionalDependencies:
      typescript: 5.8.3

  which@2.0.2:
    dependencies:
      isexe: 2.0.0

  why-is-node-running@2.3.0:
    dependencies:
      siginfo: 2.0.0
      stackback: 0.0.2

  widest-line@5.0.0:
    dependencies:
      string-width: 7.2.0

  winston-transport@4.9.0:
    dependencies:
      logform: 2.7.0
      readable-stream: 3.6.2
      triple-beam: 1.4.1

  winston@3.19.0:
    dependencies:
      '@colors/colors': 1.6.0
      '@dabh/diagnostics': 2.0.8
      async: 3.2.6
      is-stream: 2.0.1
      logform: 2.7.0
      one-time: 1.0.0
      readable-stream: 3.6.2
      safe-stable-stringify: 2.5.0
      stack-trace: 0.0.10
      triple-beam: 1.4.1
      winston-transport: 4.9.0

  word-wrap@1.2.5: {}

  wordwrap@1.0.0: {}

  wrap-ansi@7.0.0:
    dependencies:
      ansi-styles: 4.3.0
      string-width: 4.2.3
      strip-ansi: 6.0.1

  wrap-ansi@8.1.0:
    dependencies:
      ansi-styles: 6.2.3
      string-width: 5.1.2
      strip-ansi: 7.1.0

  wrap-ansi@9.0.0:
    dependencies:
      ansi-styles: 6.2.1
      string-width: 7.2.0
      strip-ansi: 7.1.0

  wrappy@1.0.2: {}

  y18n@5.0.8: {}

  yaml@2.8.1: {}

  yargs-parser@21.1.1: {}

  yargs-parser@22.0.0: {}

  yargs@17.7.2:
    dependencies:
      cliui: 8.0.1
      escalade: 3.2.0
      get-caller-file: 2.0.5
      require-directory: 2.1.1
      string-width: 4.2.3
      y18n: 5.0.8
      yargs-parser: 21.1.1

  yargs@18.0.0:
    dependencies:
      cliui: 9.0.1
      escalade: 3.2.0
      get-caller-file: 2.0.5
      string-width: 7.2.0
      y18n: 5.0.8
      yargs-parser: 22.0.0

  yn@3.1.1: {}

  yocto-queue@0.1.0: {}

  yocto-queue@1.2.1: {}

  zip-stream@6.0.1:
    dependencies:
      archiver-utils: 5.0.2
      compress-commons: 6.0.2
      readable-stream: 4.7.0

  zod-to-json-schema@3.25.0(zod@4.1.13):
    dependencies:
      zod: 4.1.13

  zod@4.1.13: {}

  zwitch@2.0.4: {}<|MERGE_RESOLUTION|>--- conflicted
+++ resolved
@@ -1014,17 +1014,8 @@
   '@tsconfig/node16@1.0.4':
     resolution: {integrity: sha512-vxhUy4J8lyeyinH7Azl1pdd43GJhZH/tP2weN8TntQblOY+A0XbT8DJk1/oCPuOOyg/Ja757rG0CgHcWC8OfMA==}
 
-<<<<<<< HEAD
-  '@types/archiver@6.0.3':
-    resolution: {integrity: sha512-a6wUll6k3zX6qs5KlxIggs1P1JcYJaTCx2gnlr+f0S1yd2DoaEwoIK10HmBaLnZwWneBz+JBm0dwcZu0zECBcQ==}
-=======
-  '@types/ajv@1.0.4':
-    resolution: {integrity: sha512-hq9s/qlTIJ2KYjs9MDt/ALvO7g/xIfGsVr2kjuNYLC52TieBkKAIQr7Fhk7jiQfmRXLQawY4nVgc/7wvxHow0g==}
-    deprecated: This is a stub types definition. ajv provides its own type definitions, so you do not need this installed.
-
   '@types/archiver@7.0.0':
     resolution: {integrity: sha512-/3vwGwx9n+mCQdYZ2IKGGHEFL30I96UgBlk8EtRDDFQ9uxM1l4O5Ci6r00EMAkiDaTqD9DQ6nVrWRICnBPtzzg==}
->>>>>>> b769f4a0
 
   '@types/body-parser@1.19.6':
     resolution: {integrity: sha512-HLFeCYgz89uk22N5Qg3dvGvsv46B8GLvKKo1zKG4NybA8U2DiEO3w9lqGg29t/tfLRJpJ6iQxnVw4OnB7MoM9g==}
@@ -4478,15 +4469,7 @@
 
   '@tsconfig/node16@1.0.4': {}
 
-<<<<<<< HEAD
-  '@types/archiver@6.0.3':
-=======
-  '@types/ajv@1.0.4':
-    dependencies:
-      ajv: 8.17.1
-
   '@types/archiver@7.0.0':
->>>>>>> b769f4a0
     dependencies:
       '@types/readdir-glob': 1.1.5
 
